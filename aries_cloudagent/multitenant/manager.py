"""Manager for multitenancy."""

<<<<<<< HEAD
import logging
import jwt
from typing import List, Optional, cast

from .cache import ProfileCache
=======
>>>>>>> b5ac76e4
from ..core.profile import (
    Profile,
)
from ..config.wallet import wallet_config
from ..config.injection_context import InjectionContext
from ..wallet.models.wallet_record import WalletRecord
from ..multitenant.base import BaseMultitenantManager


class MultitenantManager(BaseMultitenantManager):
    """Class for handling multitenancy."""

    def __init__(self, profile: Profile):
        """Initialize default multitenant Manager.

        Args:
            profile: The profile for this manager
        """
<<<<<<< HEAD
        self._profile = profile
        if not profile:
            raise MultitenantManagerError("Missing profile")

        self._profiles = ProfileCache(100)

    @property
    def profile(self) -> Profile:
        """
        Accessor for the current profile.

        Returns:
            The profile for this manager

        """
        return self._profile

    async def get_default_mediator(self) -> Optional[MediationRecord]:
        """Retrieve the default mediator used for subwallet routing.

        Returns:
            Optional[MediationRecord]: retrieved default mediator or None if not set

        """
        async with self.profile.session() as session:
            return await MediationManager(session).get_default_mediator()

    async def _wallet_name_exists(
        self, session: ProfileSession, wallet_name: str
    ) -> bool:
        """
        Check whether wallet with specified wallet name already exists.

        Besides checking for wallet records, it will also check if the base wallet

        Args:
            session: The profile session to use
            wallet_name: the wallet name to check for

        Returns:
            bool: Whether the wallet name already exists

        """
        # wallet_name is same as base wallet name
        if session.settings.get("wallet.name") == wallet_name:
            return True

        # subwallet record exists, we assume the wallet actually exists
        wallet_records = await WalletRecord.query(session, {"wallet_name": wallet_name})
        if len(wallet_records) > 0:
            return True

        return False
=======
        super().__init__(profile)
>>>>>>> b5ac76e4

    async def get_wallet_profile(
        self,
        base_context: InjectionContext,
        wallet_record: WalletRecord,
        extra_settings: dict = {},
        *,
        provision=False,
    ) -> Profile:
        """Get profile for a wallet record.

        Args:
            base_context: Base context to extend from
            wallet_record: Wallet record to get the context for
            extra_settings: Any extra context settings

        Returns:
            Profile: Profile for the wallet record

        """
        wallet_id = wallet_record.wallet_id
<<<<<<< HEAD

        if not self._profiles.has(wallet_id):
=======
        if wallet_id not in self._instances:
>>>>>>> b5ac76e4
            # Extend base context
            context = base_context.copy()

            # Settings we don't want to use from base wallet
            reset_settings = {
                "wallet.recreate": False,
                "wallet.seed": None,
                "wallet.rekey": None,
                "wallet.name": None,
                "wallet.type": None,
                "mediation.open": None,
                "mediation.invite": None,
                "mediation.default_id": None,
                "mediation.clear": None,
            }
            extra_settings["admin.webhook_urls"] = self.get_webhook_urls(
                base_context, wallet_record
            )

            context.settings = (
                context.settings.extend(reset_settings)
                .extend(wallet_record.settings)
                .extend(extra_settings)
            )

            # MTODO: add ledger config
            profile, _ = await wallet_config(context, provision=provision)
            await self._profiles.put(wallet_id, profile)

        return self._profiles.get(wallet_id)

<<<<<<< HEAD
    async def create_wallet(
        self,
        settings: dict,
        key_management_mode: str,
    ) -> WalletRecord:
        """Create new wallet and wallet record.

        Args:
            settings: The context settings for this wallet
            key_management_mode: The mode to use for key management. Either "unmanaged"
                to not store the wallet key, or "managed" to store the wallet key

        Raises:
            MultitenantManagerError: If the wallet name already exists

        Returns:
            WalletRecord: The newly created wallet record

        """
        wallet_key = settings.get("wallet.key")
        wallet_name = settings.get("wallet.name")

        # base wallet context
        async with self.profile.session() as session:
            # Check if the wallet name already exists to avoid indy wallet errors
            if wallet_name and await self._wallet_name_exists(session, wallet_name):
                raise MultitenantManagerError(
                    f"Wallet with name {wallet_name} already exists"
                )

            # In unmanaged mode we don't want to store the wallet key
            if key_management_mode == WalletRecord.MODE_UNMANAGED:
                del settings["wallet.key"]
            # create and store wallet record
            wallet_record = WalletRecord(
                settings=settings, key_management_mode=key_management_mode
            )

            await wallet_record.save(session)

        # provision wallet
        profile = await self.get_wallet_profile(
            self.profile.context,
            wallet_record,
            {
                "wallet.key": wallet_key,
            },
            provision=True,
        )

        # subwallet context
        async with profile.session() as session:
            wallet = session.inject(BaseWallet)
            public_did_info = await wallet.get_public_did()

            if public_did_info:
                await self.add_key(
                    wallet_record.wallet_id, public_did_info.verkey, skip_if_exists=True
                )

        return wallet_record

    async def remove_wallet(self, wallet_id: str, wallet_key: str = None):
        """Remove the wallet with specified wallet id.

        Args:
            wallet_id: The wallet id of the wallet record
            wallet_key: The wallet key to open the wallet.
                Only required for "unmanaged" wallets

        Raises:
            WalletKeyMissingError: If the wallet key is missing.
                Only thrown for "unmanaged" wallets

        """
        async with self.profile.session() as session:
            wallet = cast(
                WalletRecord,
                await WalletRecord.retrieve_by_id(session, wallet_id),
            )

            wallet_key = wallet_key or wallet.wallet_key
            if wallet.requires_external_key and not wallet_key:
                raise WalletKeyMissingError("Missing key to open wallet")

            profile = await self.get_wallet_profile(
                self.profile.context,
                wallet,
                {"wallet.key": wallet_key},
            )

            self._profiles.remove(wallet_id)
            await profile.remove()

            # Remove all routing records associated with wallet
            storage = session.inject(BaseStorage)
            await storage.delete_all_records(
                RouteRecord.RECORD_TYPE, {"wallet_id": wallet.wallet_id}
            )

            await wallet.delete_record(session)

    async def add_key(
        self, wallet_id: str, recipient_key: str, *, skip_if_exists: bool = False
    ):
        """
        Add a wallet key to map incoming messages to specific subwallets.
=======
    async def remove_wallet_profile(self, profile: Profile):
        """Remove the wallet profile instance.
>>>>>>> b5ac76e4

        Args:
            profile: The wallet profile instance

        """
        wallet_id = profile.settings.get("wallet.id")
        del self._instances[wallet_id]
        await profile.remove()<|MERGE_RESOLUTION|>--- conflicted
+++ resolved
@@ -1,20 +1,24 @@
 """Manager for multitenancy."""
 
-<<<<<<< HEAD
-import logging
-import jwt
-from typing import List, Optional, cast
-
+from typing import Optional, cast
+
+from aries_cloudagent.core import profile
+from aries_cloudagent.multitenant.error import WalletKeyMissingError
+from aries_cloudagent.protocols.coordinate_mediation.v1_0.manager import \
+    MediationManager
+from aries_cloudagent.protocols.coordinate_mediation.v1_0.models.mediation_record import \
+    MediationRecord
+from aries_cloudagent.protocols.routing.v1_0.models.route_record import \
+    RouteRecord
+from aries_cloudagent.storage.base import BaseStorage
+from aries_cloudagent.wallet.base import BaseWallet
+
+from ..config.injection_context import InjectionContext
+from ..config.wallet import wallet_config
+from ..core.profile import Profile, ProfileSession
+from ..multitenant.base import BaseMultitenantManager, MultitenantManagerError
+from ..wallet.models.wallet_record import WalletRecord
 from .cache import ProfileCache
-=======
->>>>>>> b5ac76e4
-from ..core.profile import (
-    Profile,
-)
-from ..config.wallet import wallet_config
-from ..config.injection_context import InjectionContext
-from ..wallet.models.wallet_record import WalletRecord
-from ..multitenant.base import BaseMultitenantManager
 
 
 class MultitenantManager(BaseMultitenantManager):
@@ -26,7 +30,6 @@
         Args:
             profile: The profile for this manager
         """
-<<<<<<< HEAD
         self._profile = profile
         if not profile:
             raise MultitenantManagerError("Missing profile")
@@ -80,18 +83,8 @@
             return True
 
         return False
-=======
-        super().__init__(profile)
->>>>>>> b5ac76e4
-
-    async def get_wallet_profile(
-        self,
-        base_context: InjectionContext,
-        wallet_record: WalletRecord,
-        extra_settings: dict = {},
-        *,
-        provision=False,
-    ) -> Profile:
+
+    async def get_wallet_profile(self, base_context: InjectionContext, wallet_record: WalletRecord, extra_settings: dict = None, *, provision=False) -> Profile:
         """Get profile for a wallet record.
 
         Args:
@@ -103,13 +96,11 @@
             Profile: Profile for the wallet record
 
         """
+        if extra_settings is None:
+            extra_settings = {}
         wallet_id = wallet_record.wallet_id
-<<<<<<< HEAD
 
         if not self._profiles.has(wallet_id):
-=======
-        if wallet_id not in self._instances:
->>>>>>> b5ac76e4
             # Extend base context
             context = base_context.copy()
 
@@ -135,13 +126,12 @@
                 .extend(extra_settings)
             )
 
-            # MTODO: add ledger config
+            # TODO: add ledger config
             profile, _ = await wallet_config(context, provision=provision)
             await self._profiles.put(wallet_id, profile)
 
         return self._profiles.get(wallet_id)
 
-<<<<<<< HEAD
     async def create_wallet(
         self,
         settings: dict,
@@ -249,15 +239,11 @@
     ):
         """
         Add a wallet key to map incoming messages to specific subwallets.
-=======
-    async def remove_wallet_profile(self, profile: Profile):
-        """Remove the wallet profile instance.
->>>>>>> b5ac76e4
 
         Args:
             profile: The wallet profile instance
 
         """
         wallet_id = profile.settings.get("wallet.id")
-        del self._instances[wallet_id]
+        del self._instances[wallet_id] # TODO: FixME...
         await profile.remove()