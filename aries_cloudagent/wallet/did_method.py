--- conflicted
+++ resolved
@@ -1,36 +1,19 @@
 """did method.py contains registry for did methods."""
 
-<<<<<<< HEAD
 from typing import Dict, List, Mapping, Optional
-=======
-from typing import List, Mapping, NamedTuple, Optional
-from enum import Enum
 
+from .error import BaseError
 from .key_type import BLS12381G2, ED25519, KeyType
->>>>>>> a4cbef1d
-from .error import BaseError
-from .key_type import KeyType
 
 
 class DIDMethod:
     """Class to represent a did method."""
 
-<<<<<<< HEAD
     def __init__(self, name, key_types, rotation) -> None:
         """Construct did method class."""
         self._method_name: str = name
         self._supported_key_types: List[KeyType] = key_types
         self._supports_rotation: bool = rotation
-=======
-    SOV = DIDMethodSpec(
-        method_name="sov", supported_key_types=[ED25519], supports_rotation=True
-    )
-    KEY = DIDMethodSpec(
-        method_name="key",
-        supported_key_types=[ED25519, BLS12381G2],
-        supports_rotation=False,
-    )
->>>>>>> a4cbef1d
 
     @property
     def method_name(self):
@@ -52,10 +35,10 @@
         return key_type in self.supported_key_types
 
 
-SOV = DIDMethod(name="sov", key_types=[KeyType.ED25519], rotation=True)
+SOV = DIDMethod(name="sov", key_types=[ED25519], rotation=True)
 KEY = DIDMethod(
     name="key",
-    key_types=[KeyType.ED25519, KeyType.BLS12381G2],
+    key_types=[ED25519, BLS12381G2],
     rotation=False,
 )
 
