from unittest import TestCase

from ...core.error import BaseError
<<<<<<< HEAD
from ..did_method import SOV, KEY, DIDMethods
from ..key_type import KeyType
=======
from ..did_method import DIDMethod
from ..key_type import BLS12381G2, ED25519
>>>>>>> a4cbef1d

SOV_DID_METHOD_NAME = "sov"
SOV_SUPPORTED_KEY_TYPES = [ED25519]
KEY_DID_METHOD_NAME = "key"


class TestDidMethod(TestCase):
    """TestCases for did method"""

    did_methods = DIDMethods()

    def test_from_metadata(self):
        """Testing 'from_metadata'"""
        assert self.did_methods.from_metadata({"method": SOV_DID_METHOD_NAME}) == SOV
        assert self.did_methods.from_metadata({"method": KEY_DID_METHOD_NAME}) == KEY

        # test backwards compat
        assert self.did_methods.from_metadata({}) == SOV

    def test_from_method(self):
        """Testing 'from_method'"""
        assert self.did_methods.from_method(SOV_DID_METHOD_NAME) == SOV
        assert self.did_methods.from_method(KEY_DID_METHOD_NAME) == KEY
        assert self.did_methods.from_method("random") is None

    def test_from_did(self):
        """Testing 'from_did'"""
        assert self.did_methods.from_did(f"did:{SOV_DID_METHOD_NAME}:xxxx") == SOV
        assert self.did_methods.from_did(f"did:{KEY_DID_METHOD_NAME}:xxxx") == KEY

        with self.assertRaises(BaseError) as context:
            self.did_methods.from_did("did:unknown:something")
        assert "Unsupported did method: unknown" in str(context.exception)

    def test_properties(self):
        """Testing 'properties'"""
        method = SOV

        assert method.method_name == SOV_DID_METHOD_NAME
        assert method.supported_key_types == SOV_SUPPORTED_KEY_TYPES
        assert method.supports_rotation is True

<<<<<<< HEAD
        assert method.supports_key_type(KeyType.ED25519) is True
        assert method.supports_key_type(KeyType.BLS12381G2) is False
=======
        assert method.supports_key_type(ED25519) == True
        assert method.supports_key_type(BLS12381G2) == False
>>>>>>> a4cbef1d
<|MERGE_RESOLUTION|>--- conflicted
+++ resolved
@@ -1,13 +1,8 @@
 from unittest import TestCase
 
 from ...core.error import BaseError
-<<<<<<< HEAD
-from ..did_method import SOV, KEY, DIDMethods
-from ..key_type import KeyType
-=======
-from ..did_method import DIDMethod
+from ..did_method import KEY, SOV, DIDMethods
 from ..key_type import BLS12381G2, ED25519
->>>>>>> a4cbef1d
 
 SOV_DID_METHOD_NAME = "sov"
 SOV_SUPPORTED_KEY_TYPES = [ED25519]
@@ -50,10 +45,5 @@
         assert method.supported_key_types == SOV_SUPPORTED_KEY_TYPES
         assert method.supports_rotation is True
 
-<<<<<<< HEAD
-        assert method.supports_key_type(KeyType.ED25519) is True
-        assert method.supports_key_type(KeyType.BLS12381G2) is False
-=======
         assert method.supports_key_type(ED25519) == True
-        assert method.supports_key_type(BLS12381G2) == False
->>>>>>> a4cbef1d
+        assert method.supports_key_type(BLS12381G2) == False