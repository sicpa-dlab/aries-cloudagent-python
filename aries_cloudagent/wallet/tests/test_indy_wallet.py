--- conflicted
+++ resolved
@@ -1,7 +1,3 @@
-<<<<<<< HEAD
-=======
-import base64
->>>>>>> 46c22658
 import json
 import os
 
@@ -11,11 +7,7 @@
 import indy.wallet
 import pytest
 
-<<<<<<< HEAD
 from asynctest import mock as async_mock
-=======
-from asynctest import mock as async_mock, TestCase as AsyncTestCase
->>>>>>> 46c22658
 
 from ...core.in_memory import InMemoryProfile
 from ...config.injection_context import InjectionContext
@@ -24,10 +16,7 @@
 from ...indy.sdk.profile import IndySdkProfileManager
 from ...indy.sdk.wallet_setup import IndyWalletConfig
 from ...ledger.endpoint_type import EndpointType
-<<<<<<< HEAD
 from ...wallet.crypto import DIDMethod, KeyType
-=======
->>>>>>> 46c22658
 from ...ledger.indy import IndySdkLedgerPool
 
 from .. import indy as test_module
