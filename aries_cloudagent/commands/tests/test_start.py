--- conflicted
+++ resolved
@@ -1,27 +1,14 @@
 from asynctest import TestCase as AsyncTestCase
 from asynctest import mock as async_mock
 
-<<<<<<< HEAD
-from .. import start as command
-=======
 from ...config.error import ArgsParseError
 from .. import start as test_module
->>>>>>> 9c8e5599
 
 
 class TestStart(AsyncTestCase):
     def test_bad_args(self):
-<<<<<<< HEAD
-        with async_mock.patch.object(
-            command.ArgumentParser, "print_usage"
-        ) as print_usage:
-            with self.assertRaises(SystemExit):
-                command.execute([])
-            print_usage.assert_called_once()
-=======
         with self.assertRaises(ArgsParseError):
             test_module.execute([])
->>>>>>> 9c8e5599
 
         with self.assertRaises(SystemExit):
             test_module.execute(["bad"])
@@ -41,11 +28,6 @@
         ) as start_app, async_mock.patch.object(
             test_module, "run_loop"
         ) as run_loop, async_mock.patch.object(
-<<<<<<< HEAD
-            command, "shutdown_app", autospec=True
-        ) as shutdown_app:
-            command.execute(["-it", "http", "0.0.0.0", "80", "-ot", "http"])
-=======
             test_module, "shutdown_app", autospec=True
         ) as shutdown_app, async_mock.patch.object(
             test_module, "uvloop", async_mock.MagicMock()
@@ -66,7 +48,6 @@
                     "--no-ledger",
                 ]
             )
->>>>>>> 9c8e5599
             start_app.assert_called_once()
             assert isinstance(start_app.call_args[0][0], test_module.Conductor)
             shutdown_app.assert_called_once()
