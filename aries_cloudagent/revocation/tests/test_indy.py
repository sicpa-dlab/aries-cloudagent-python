import json

import pytest

from asynctest import TestCase as AsyncTestCase
from asynctest import mock as async_mock

from indy.error import IndyError, ErrorCode

from ...config.injection_context import InjectionContext
from ...ledger.base import BaseLedger
from ...storage.base import BaseStorage
from ...storage.basic import BasicStorage
from ...wallet.base import BaseWallet
from ...wallet.indy import IndyWallet

from ..error import RevocationError, RevocationNotSupportedError
from ..indy import IndyRevocation
from ..models.issuer_rev_reg_record import DEFAULT_REGISTRY_SIZE, IssuerRevRegRecord
from ..models.revocation_registry import RevocationRegistry


@pytest.mark.indy
class TestIndyRevocation(AsyncTestCase):
    def setUp(self):
        self.context = InjectionContext(enforce_typing=False)

        Ledger = async_mock.MagicMock(BaseLedger, autospec=True)
        self.ledger = Ledger()
        self.ledger.get_credential_definition = async_mock.CoroutineMock(
            return_value={"value": {"revocation": True}}
        )
        self.ledger.get_revoc_reg_def = async_mock.CoroutineMock()
        self.context.injector.bind_instance(BaseLedger, self.ledger)

        self.storage = BasicStorage()
        self.context.injector.bind_instance(BaseStorage, self.storage)

        self.revoc = IndyRevocation(self.context)
        assert self.revoc._context is self.context

        self.test_did = "sample-did"

    async def test_init_issuer_registry(self):
        CRED_DEF_ID = f"{self.test_did}:3:CL:1234:default"

        result = await self.revoc.init_issuer_registry(CRED_DEF_ID, self.test_did)

        assert result.cred_def_id == CRED_DEF_ID
        assert result.issuer_did == self.test_did
        assert result.issuance_type == IssuerRevRegRecord.ISSUANCE_BY_DEFAULT
        assert result.max_cred_num == DEFAULT_REGISTRY_SIZE
        assert result.revoc_def_type == IssuerRevRegRecord.REVOC_DEF_TYPE_CL
        assert result.tag is None

    async def test_init_issuer_registry_no_cred_def(self):
        CRED_DEF_ID = f"{self.test_did}:3:CL:1234:default"

        self.context.injector.clear_binding(BaseLedger)
        self.ledger.get_credential_definition = async_mock.CoroutineMock(
            return_value=None
        )
        self.context.injector.bind_instance(BaseLedger, self.ledger)

        with self.assertRaises(RevocationNotSupportedError) as x_revo:
            await self.revoc.init_issuer_registry(CRED_DEF_ID, self.test_did)
            assert x_revo.message == "Credential definition not found"

    async def test_init_issuer_registry_no_revocation(self):
        CRED_DEF_ID = f"{self.test_did}:3:CL:1234:default"

        self.context.injector.clear_binding(BaseLedger)
        self.ledger.get_credential_definition = async_mock.CoroutineMock(
            return_value={"value": {}}
        )
        self.context.injector.bind_instance(BaseLedger, self.ledger)

        with self.assertRaises(RevocationNotSupportedError) as x_revo:
            await self.revoc.init_issuer_registry(CRED_DEF_ID, self.test_did)
            assert x_revo.message == "Credential definition does not support revocation"

    async def test_get_active_issuer_rev_reg_record(self):
        CRED_DEF_ID = f"{self.test_did}:3:CL:1234:default"
<<<<<<< HEAD
        rec = await self.revoc.init_issuer_registry(CRED_DEF_ID, self.test_did)
=======
        rec = await self.revoc.init_issuer_registry(
            CRED_DEF_ID,
            self.test_did
        )
        rec.revoc_reg_id = "dummy"
        rec.state = IssuerRevRegRecord.STATE_ACTIVE
        await rec.save(self.context)
>>>>>>> 109ec345

        result = await self.revoc.get_active_issuer_rev_reg_record(CRED_DEF_ID)
        assert rec == result

    async def test_get_active_issuer_rev_reg_record_none(self):
        CRED_DEF_ID = f"{self.test_did}:3:CL:1234:default"
        result = await self.revoc.get_active_issuer_rev_reg_record(CRED_DEF_ID)
        assert result is None

    async def test_get_issuer_rev_reg_record(self):
        CRED_DEF_ID = f"{self.test_did}:3:CL:1234:default"

        rec = await self.revoc.init_issuer_registry(CRED_DEF_ID, self.test_did)
        rec.revoc_reg_id = "dummy"
        rec.generate_registry = async_mock.CoroutineMock()

        with async_mock.patch.object(
            IssuerRevRegRecord,
            "retrieve_by_revoc_reg_id",
            async_mock.CoroutineMock(),
        ) as mock_retrieve_by_rr_id:
            mock_retrieve_by_rr_id.return_value = rec
            await rec.generate_registry(self.context, None)

            result = await self.revoc.get_issuer_rev_reg_record(rec.revoc_reg_id)
            assert result.revoc_reg_id == "dummy"

    async def test_list_issuer_registries(self):
        CRED_DEF_ID = [f"{self.test_did}:3:CL:{i}:default" for i in (1234, 5678)]

        for cd_id in CRED_DEF_ID:
            rec = await self.revoc.init_issuer_registry(cd_id, self.test_did)

        assert len(await self.revoc.list_issuer_registries()) == 2

    async def test_get_ledger_registry(self):
        CRED_DEF_ID = "{self.test_did}:3:CL:1234:default"

        with async_mock.patch.object(
            RevocationRegistry, "from_definition", async_mock.MagicMock()
        ) as mock_from_def:
            result = await self.revoc.get_ledger_registry("dummy")
            assert result == mock_from_def.return_value<|MERGE_RESOLUTION|>--- conflicted
+++ resolved
@@ -81,9 +81,6 @@
 
     async def test_get_active_issuer_rev_reg_record(self):
         CRED_DEF_ID = f"{self.test_did}:3:CL:1234:default"
-<<<<<<< HEAD
-        rec = await self.revoc.init_issuer_registry(CRED_DEF_ID, self.test_did)
-=======
         rec = await self.revoc.init_issuer_registry(
             CRED_DEF_ID,
             self.test_did
@@ -91,7 +88,6 @@
         rec.revoc_reg_id = "dummy"
         rec.state = IssuerRevRegRecord.STATE_ACTIVE
         await rec.save(self.context)
->>>>>>> 109ec345
 
         result = await self.revoc.get_active_issuer_rev_reg_record(CRED_DEF_ID)
         assert rec == result
