--- conflicted
+++ resolved
@@ -1,21 +1,7 @@
 """A simple event bus."""
 
-<<<<<<< HEAD
+import asyncio
 from abc import ABC, abstractproperty
-import logging
-
-from itertools import chain
-from typing import (
-    Any,
-    Callable,
-    Dict,
-    Pattern,
-    Sequence,
-    TYPE_CHECKING,
-    Generic,
-    TypeVar,
-=======
-import asyncio
 from contextlib import contextmanager
 from itertools import chain
 import logging
@@ -24,12 +10,13 @@
     Awaitable,
     Callable,
     Dict,
+    Generic,
     Iterator,
     List,
     Optional,
     Pattern,
     TYPE_CHECKING,
->>>>>>> 069479ca
+    TypeVar,
 )
 
 if TYPE_CHECKING:  # To avoid circular import error
