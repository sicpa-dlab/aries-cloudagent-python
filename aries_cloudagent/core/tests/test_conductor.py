from io import StringIO

import mock as async_mock
from async_case import IsolatedAsyncioTestCase

from ...admin.base_server import BaseAdminServer
from ...config.base_context import ContextBuilder
from ...config.injection_context import InjectionContext
from ...connections.models.conn_record import ConnRecord
from ...connections.models.connection_target import ConnectionTarget
from ...connections.models.diddoc import (
    DIDDoc,
    PublicKey,
    PublicKeyType,
    Service,
)
from ...core.event_bus import EventBus, MockEventBus
from ...core.in_memory import InMemoryProfileManager
from ...core.profile import ProfileManager
from ...core.protocol_registry import ProtocolRegistry
from ...protocols.coordinate_mediation.mediation_invite_store import (
    MediationInviteRecord,
)
from ...protocols.coordinate_mediation.v1_0.models.mediation_record import (
    MediationRecord,
)
from ...resolver.did_resolver import DIDResolver
from ...multitenant.base import BaseMultitenantManager
from ...multitenant.manager import MultitenantManager
from ...storage.base import BaseStorage
from ...storage.error import StorageNotFoundError
from ...transport.inbound.message import InboundMessage
from ...transport.inbound.receipt import MessageReceipt
from ...transport.outbound.base import OutboundDeliveryError
from ...transport.outbound.manager import QueuedOutboundMessage
from ...transport.outbound.message import OutboundMessage
from ...transport.outbound.status import OutboundSendStatus
from ...transport.wire_format import BaseWireFormat
from ...transport.pack_format import PackWireFormat
from ...utils.stats import Collector
from ...version import __version__
from ...wallet.base import BaseWallet
from ...wallet.key_type import KeyType
from ...wallet.did_method import DIDMethod

from .. import conductor as test_module


class Config:
    test_settings = {"admin.webhook_urls": ["http://sample.webhook.ca"]}
    test_settings_admin = {
        "admin.webhook_urls": ["http://sample.webhook.ca"],
        "admin.enabled": True,
    }
    test_settings_with_queue = {"queue.enable_undelivered_queue": True}


class TestDIDs:
    test_seed = "testseed000000000000000000000001"
    test_did = "55GkHamhTU1ZbTbV2ab9DE"
    test_verkey = "3Dn1SJNPaCXcvvJvSbsFWP2xaCjMom3can8CQNhWrTRx"
    test_endpoint = "http://localhost"

    test_target_did = "GbuDUYXaUZRfHD2jeDuQuP"
    test_target_verkey = "9WCgWKUaAJj3VWxxtzvvMQN3AoFxoBtBDo9ntwJnVVCC"

    def make_did_doc(self, did, verkey):
        doc = DIDDoc(did=did)
        controller = did
        ident = "1"
        pk_value = verkey
        pk = PublicKey(
            did, ident, pk_value, PublicKeyType.ED25519_SIG_2018, controller, False
        )
        doc.set(pk)
        recip_keys = [pk]
        router_keys = []
        service = Service(
            did, "indy", "IndyAgent", recip_keys, router_keys, self.test_endpoint
        )
        doc.set(service)
        return doc, pk


class StubContextBuilder(ContextBuilder):
    def __init__(self, settings):
        super().__init__(settings)
        self.wire_format = async_mock.create_autospec(PackWireFormat())

    async def build_context(self) -> InjectionContext:
        context = InjectionContext(settings=self.settings, enforce_typing=False)
        context.injector.bind_instance(ProfileManager, InMemoryProfileManager())
        context.injector.bind_instance(ProtocolRegistry, ProtocolRegistry())
        context.injector.bind_instance(BaseWireFormat, self.wire_format)
        context.injector.bind_instance(DIDResolver, DIDResolver([]))
<<<<<<< HEAD
=======
        context.injector.bind_instance(EventBus, MockEventBus())
>>>>>>> b72db271
        return context


class StubCollectorContextBuilder(StubContextBuilder):
    async def build_context(self) -> InjectionContext:
        context = await super().build_context()
        context.injector.bind_instance(Collector, Collector())
        return context


class TestConductor(IsolatedAsyncioTestCase, Config, TestDIDs):
    async def test_startup(self):
        builder: ContextBuilder = StubContextBuilder(self.test_settings)
        conductor = test_module.Conductor(builder)

        with async_mock.patch.object(
            test_module, "InboundTransportManager", autospec=True
        ) as mock_inbound_mgr, async_mock.patch.object(
            test_module, "OutboundTransportManager", autospec=True
        ) as mock_outbound_mgr, async_mock.patch.object(
            test_module, "LoggingConfigurator", autospec=True
        ) as mock_logger, async_mock.patch.object(
            BaseStorage,
            "find_record",
            async_mock.AsyncMock(
                return_value=async_mock.MagicMock(value=f"v{__version__}")
            ),
        ):
            mock_outbound_mgr.return_value.registered_transports = {
                "test": async_mock.MagicMock(schemes=["http"])
            }
            await conductor.setup()

            session = await conductor.root_profile.session()

            wallet = session.inject(BaseWallet)
            await wallet.create_public_did(
                DIDMethod.SOV,
                KeyType.ED25519,
            )

            mock_inbound_mgr.return_value.setup.assert_awaited_once()
            mock_outbound_mgr.return_value.setup.assert_awaited_once()

            mock_inbound_mgr.return_value.registered_transports = {}
            mock_outbound_mgr.return_value.registered_transports = {}

            await conductor.start()

            mock_inbound_mgr.return_value.start.assert_awaited_once_with()
            mock_outbound_mgr.return_value.start.assert_awaited_once_with()

            mock_logger.print_banner.assert_called_once()

            await conductor.stop()

            mock_inbound_mgr.return_value.stop.assert_awaited_once_with()
            mock_outbound_mgr.return_value.stop.assert_awaited_once_with()

    async def test_startup_admin_server_x(self):
        builder: ContextBuilder = StubContextBuilder(self.test_settings_admin)
        conductor = test_module.Conductor(builder)

        with async_mock.patch.object(
            test_module, "InboundTransportManager", autospec=True
        ) as mock_inbound_mgr, async_mock.patch.object(
            test_module, "OutboundTransportManager", autospec=True
        ) as mock_outbound_mgr, async_mock.patch.object(
            test_module, "LoggingConfigurator", autospec=True
        ) as mock_logger, async_mock.patch.object(
            test_module, "AdminServer", async_mock.MagicMock()
        ) as mock_admin_server:
            mock_outbound_mgr.return_value.registered_transports = {
                "test": async_mock.MagicMock(schemes=["http"])
            }
            mock_admin_server.side_effect = ValueError()
            with self.assertRaises(ValueError):
                await conductor.setup()

    async def test_startup_no_public_did(self):
        builder: ContextBuilder = StubContextBuilder(self.test_settings)
        conductor = test_module.Conductor(builder)

        with async_mock.patch.object(
            test_module, "InboundTransportManager", autospec=True
        ) as mock_inbound_mgr, async_mock.patch.object(
            test_module, "OutboundTransportManager", autospec=True
        ) as mock_outbound_mgr, async_mock.patch.object(
            test_module, "LoggingConfigurator", autospec=True
        ) as mock_logger, async_mock.patch.object(
            BaseStorage,
            "find_record",
            async_mock.AsyncMock(
                return_value=async_mock.MagicMock(value=f"v{__version__}")
            ),
        ):
            mock_outbound_mgr.return_value.registered_transports = {}
            mock_outbound_mgr.return_value.enqueue_message = async_mock.AsyncMock()
            mock_outbound_mgr.return_value.start = async_mock.AsyncMock()
            mock_outbound_mgr.return_value.stop = async_mock.AsyncMock()
            await conductor.setup()

            mock_inbound_mgr.return_value.setup.assert_awaited_once()
            mock_outbound_mgr.return_value.setup.assert_awaited_once()

            mock_inbound_mgr.return_value.registered_transports = {}
            mock_outbound_mgr.return_value.registered_transports = {}

            # Doesn't raise
            await conductor.start()

            mock_inbound_mgr.return_value.start.assert_awaited_once_with()
            mock_outbound_mgr.return_value.start.assert_awaited_once_with()

            mock_logger.print_banner.assert_called_once()

            await conductor.stop()

            mock_inbound_mgr.return_value.stop.assert_awaited_once_with()
            mock_outbound_mgr.return_value.stop.assert_awaited_once_with()

    async def test_stats(self):
        builder: ContextBuilder = StubContextBuilder(self.test_settings)
        conductor = test_module.Conductor(builder)

        with async_mock.patch.object(
            test_module, "InboundTransportManager", autospec=True
        ) as mock_inbound_mgr, async_mock.patch.object(
            test_module, "OutboundTransportManager", autospec=True
        ) as mock_outbound_mgr, async_mock.patch.object(
            test_module, "LoggingConfigurator", autospec=True
        ) as mock_logger:

            mock_inbound_mgr.return_value.sessions = ["dummy"]
            mock_outbound_mgr.return_value.outbound_buffer = [
                async_mock.MagicMock(state=QueuedOutboundMessage.STATE_ENCODE),
                async_mock.MagicMock(state=QueuedOutboundMessage.STATE_DELIVER),
            ]
            mock_outbound_mgr.return_value.registered_transports = {
                "test": async_mock.MagicMock(schemes=["http"])
            }

            await conductor.setup()

            stats = await conductor.get_stats()
            assert all(
                x in stats
                for x in [
                    "in_sessions",
                    "out_encode",
                    "out_deliver",
                    "task_active",
                    "task_done",
                    "task_failed",
                    "task_pending",
                ]
            )

    async def test_inbound_message_handler(self):
        builder: ContextBuilder = StubContextBuilder(self.test_settings)
        conductor = test_module.Conductor(builder)

        with async_mock.patch.object(
            test_module, "OutboundTransportManager", autospec=True
        ) as mock_outbound_mgr:
            mock_outbound_mgr.return_value.registered_transports = {
                "test": async_mock.MagicMock(schemes=["http"])
            }
            await conductor.setup()

        with async_mock.patch.object(
            conductor.dispatcher, "queue_message", autospec=True
        ) as mock_dispatch_q:

            message_body = "{}"
            receipt = MessageReceipt(direct_response_mode="snail mail")
            message = InboundMessage(message_body, receipt)

            conductor.inbound_message_router(
                conductor.context, message, can_respond=False
            )

            mock_dispatch_q.assert_called_once()
            assert mock_dispatch_q.call_args[0][0] is conductor.context
            assert mock_dispatch_q.call_args[0][1] is message
            assert mock_dispatch_q.call_args[0][2] == conductor.outbound_message_router
            assert callable(mock_dispatch_q.call_args[0][3])

    async def test_inbound_message_handler_ledger_x(self):
        builder: ContextBuilder = StubContextBuilder(self.test_settings_admin)
        conductor = test_module.Conductor(builder)

        with async_mock.patch.object(
            test_module, "OutboundTransportManager", autospec=True
        ) as mock_outbound_mgr:
            mock_outbound_mgr.return_value.registered_transports = {
                "test": async_mock.MagicMock(schemes=["http"])
            }
            await conductor.setup()

        with async_mock.patch.object(
            conductor.dispatcher, "queue_message", autospec=True
        ) as mock_dispatch_q, async_mock.patch.object(
            conductor.admin_server, "notify_fatal_error", async_mock.MagicMock()
        ) as mock_notify:
            mock_dispatch_q.side_effect = test_module.LedgerConfigError("ledger down")

            message_body = "{}"
            receipt = MessageReceipt(direct_response_mode="snail mail")
            message = InboundMessage(message_body, receipt)

            with self.assertRaises(test_module.LedgerConfigError):
                conductor.inbound_message_router(
                    conductor.context, message, can_respond=False
                )

            mock_dispatch_q.assert_called_once()
            mock_notify.assert_called_once()

    async def test_outbound_message_handler_return_route(self):
        builder: ContextBuilder = StubContextBuilder(self.test_settings)
        conductor = test_module.Conductor(builder)
        test_to_verkey = "test-to-verkey"
        test_from_verkey = "test-from-verkey"
        await conductor.setup()

        bus = conductor.root_profile.inject(EventBus)

        payload = "{}"
        message = OutboundMessage(payload=payload)
        message.reply_to_verkey = test_to_verkey
        receipt = MessageReceipt()
        receipt.recipient_verkey = test_from_verkey
        inbound = InboundMessage("[]", receipt)

        with async_mock.patch.object(
            conductor.inbound_transport_manager, "return_to_session"
        ) as mock_return:
            mock_return.return_value = True

            status = await conductor.outbound_message_router(
                conductor.root_profile, message
            )
            assert status == OutboundSendStatus.SENT_TO_SESSION
            assert bus.events
            assert bus.events[0][1].topic == status.topic
            assert bus.events[0][1].payload == message
            mock_return.assert_called_once_with(message)

    async def test_outbound_message_handler_with_target(self):
        builder: ContextBuilder = StubContextBuilder(self.test_settings)
        conductor = test_module.Conductor(builder)

        with async_mock.patch.object(
            test_module, "OutboundTransportManager", autospec=True
        ) as mock_outbound_mgr:
            mock_outbound_mgr.return_value.registered_transports = {
                "test": async_mock.MagicMock(schemes=["http"])
            }
            await conductor.setup()

            bus = conductor.root_profile.inject(EventBus)

            payload = "{}"
            target = ConnectionTarget(
                endpoint="endpoint", recipient_keys=(), routing_keys=(), sender_key=""
            )
            message = OutboundMessage(payload=payload, target=target)

            status = await conductor.outbound_message_router(
                conductor.root_profile, message
            )
            assert status == OutboundSendStatus.QUEUED_FOR_DELIVERY
            assert bus.events
            print(bus.events)
            assert bus.events[0][1].topic == status.topic
            assert bus.events[0][1].payload == message
            mock_outbound_mgr.return_value.enqueue_message.assert_called_once_with(
                conductor.root_profile, message
            )

    async def test_outbound_message_handler_with_connection(self):
        builder: ContextBuilder = StubContextBuilder(self.test_settings)
        conductor = test_module.Conductor(builder)

        with async_mock.patch.object(
            test_module, "OutboundTransportManager", autospec=True
        ) as mock_outbound_mgr, async_mock.patch.object(
            test_module, "ConnectionManager", autospec=True
        ) as conn_mgr:
            mock_outbound_mgr.return_value.registered_transports = {
                "test": async_mock.MagicMock(schemes=["http"])
            }
            await conductor.setup()

            bus = conductor.root_profile.inject(EventBus)

            payload = "{}"
            connection_id = "connection_id"
            message = OutboundMessage(payload=payload, connection_id=connection_id)

            status = await conductor.outbound_message_router(
                conductor.root_profile, message
            )

            assert status == OutboundSendStatus.QUEUED_FOR_DELIVERY
            assert bus.events
            print(bus.events)
            assert bus.events[0][1].topic == status.topic
            assert bus.events[0][1].payload == message

            conn_mgr.return_value.get_connection_targets.assert_awaited_once_with(
                connection_id=connection_id
            )
            assert (
                message.target_list
                is conn_mgr.return_value.get_connection_targets.return_value
            )

            mock_outbound_mgr.return_value.enqueue_message.assert_called_once_with(
                conductor.root_profile, message
            )

    async def test_outbound_message_handler_with_verkey_no_target(self):
        builder: ContextBuilder = StubContextBuilder(self.test_settings)
        conductor = test_module.Conductor(builder)

        with async_mock.patch.object(
            test_module, "OutboundTransportManager", autospec=True
        ) as mock_outbound_mgr:
            mock_outbound_mgr.return_value.registered_transports = {
                "test": async_mock.MagicMock(schemes=["http"])
            }
            await conductor.setup()

            bus = conductor.root_profile.inject(EventBus)

            payload = "{}"
            message = OutboundMessage(
                payload=payload, reply_to_verkey=TestDIDs.test_verkey
            )

            status = await conductor.outbound_message_router(
                conductor.root_profile,
                message,
                inbound=async_mock.MagicMock(
                    receipt=async_mock.MagicMock(recipient_verkey=TestDIDs.test_verkey)
                ),
            )

            assert status == OutboundSendStatus.QUEUED_FOR_DELIVERY
            assert bus.events
            print(bus.events)
            assert bus.events[0][1].topic == status.topic
            assert bus.events[0][1].payload == message

            mock_outbound_mgr.return_value.enqueue_message.assert_called_once_with(
                conductor.root_profile, message
            )

    async def test_handle_nots(self):
        builder: ContextBuilder = StubContextBuilder(self.test_settings)
        conductor = test_module.Conductor(builder)

        with async_mock.patch.object(
            test_module, "OutboundTransportManager", async_mock.MagicMock()
        ) as mock_outbound_mgr:
            mock_outbound_mgr.return_value = async_mock.MagicMock(
                setup=async_mock.AsyncMock(),
                enqueue_message=async_mock.AsyncMock(),
            )

            payload = "{}"
            message = OutboundMessage(
                payload=payload,
                connection_id="dummy-conn-id",
                reply_to_verkey=TestDIDs.test_verkey,
            )

            await conductor.setup()

            conductor.handle_not_returned(conductor.root_profile, message)

            with async_mock.patch.object(
                test_module, "ConnectionManager"
            ) as mock_conn_mgr, async_mock.patch.object(
                conductor.dispatcher, "run_task", async_mock.MagicMock()
            ) as mock_run_task:
                mock_conn_mgr.return_value.get_connection_targets = (
                    async_mock.AsyncMock()
                )
                mock_run_task.side_effect = test_module.ConnectionManagerError()
                await conductor.queue_outbound(conductor.root_profile, message)
                mock_outbound_mgr.return_value.enqueue_message.assert_not_called()

                message.connection_id = None
                mock_outbound_mgr.return_value.enqueue_message.side_effect = (
                    test_module.OutboundDeliveryError()
                )
                await conductor.queue_outbound(conductor.root_profile, message)
                mock_run_task.assert_called_once()

    async def test_handle_outbound_queue(self):
        builder: ContextBuilder = StubContextBuilder(self.test_settings)
        conductor = test_module.Conductor(builder)
        encoded_outbound_message_mock = async_mock.MagicMock(payload="message_payload")

        payload = "{}"
        message = OutboundMessage(
            payload=payload,
            connection_id="dummy-conn-id",
            target=async_mock.MagicMock(endpoint="endpoint"),
            reply_to_verkey=TestDIDs.test_verkey,
        )
        await conductor.setup()
        await conductor.queue_outbound(conductor.root_profile, message)

    async def test_handle_not_returned_ledger_x(self):
        builder: ContextBuilder = StubContextBuilder(self.test_settings_admin)
        conductor = test_module.Conductor(builder)

        with async_mock.patch.object(
            test_module, "OutboundTransportManager", autospec=True
        ) as mock_outbound_mgr:
            mock_outbound_mgr.return_value.registered_transports = {
                "test": async_mock.MagicMock(schemes=["http"])
            }
            await conductor.setup()
        with async_mock.patch.object(
            conductor.dispatcher, "run_task", async_mock.MagicMock()
        ) as mock_dispatch_run, async_mock.patch.object(
            conductor, "queue_outbound", async_mock.AsyncMock()
        ) as mock_queue, async_mock.patch.object(
            conductor.admin_server, "notify_fatal_error", async_mock.MagicMock()
        ) as mock_notify:
            mock_dispatch_run.side_effect = test_module.LedgerConfigError(
                "No such ledger"
            )

            payload = "{}"
            message = OutboundMessage(
                payload=payload,
                connection_id="dummy-conn-id",
                reply_to_verkey=TestDIDs.test_verkey,
            )

            with self.assertRaises(test_module.LedgerConfigError):
                conductor.handle_not_returned(conductor.root_profile, message)

            mock_dispatch_run.assert_called_once()
            mock_notify.assert_called_once()

    async def test_queue_outbound_ledger_x(self):
        builder: ContextBuilder = StubContextBuilder(self.test_settings_admin)
        conductor = test_module.Conductor(builder)

        with async_mock.patch.object(
            test_module, "OutboundTransportManager", autospec=True
        ) as mock_outbound_mgr:
            mock_outbound_mgr.return_value.registered_transports = {
                "test": async_mock.MagicMock(schemes=["http"])
            }
            await conductor.setup()

        with async_mock.patch.object(
            test_module, "ConnectionManager", autospec=True
        ) as conn_mgr, async_mock.patch.object(
            conductor.dispatcher, "run_task", async_mock.MagicMock()
        ) as mock_dispatch_run, async_mock.patch.object(
            conductor.admin_server, "notify_fatal_error", async_mock.MagicMock()
        ) as mock_notify:
            conn_mgr.return_value.get_connection_targets = async_mock.AsyncMock()
            mock_dispatch_run.side_effect = test_module.LedgerConfigError(
                "No such ledger"
            )

            payload = "{}"
            message = OutboundMessage(
                payload=payload,
                connection_id="dummy-conn-id",
                reply_to_verkey=TestDIDs.test_verkey,
            )

            with self.assertRaises(test_module.LedgerConfigError):
                await conductor.queue_outbound(conductor.root_profile, message)

            mock_dispatch_run.assert_called_once()
            mock_notify.assert_called_once()

    async def test_admin(self):
        builder: ContextBuilder = StubContextBuilder(self.test_settings)
        builder.update_settings({"admin.enabled": "1"})
        conductor = test_module.Conductor(builder)
        with async_mock.patch.object(
            test_module, "OutboundTransportManager", autospec=True
        ) as mock_outbound_mgr:
            mock_outbound_mgr.return_value.registered_transports = {
                "test": async_mock.MagicMock(schemes=["http"])
            }
            await conductor.setup()
        admin = conductor.context.inject(BaseAdminServer)
        assert admin is conductor.admin_server

        session = await conductor.root_profile.session()
        wallet = session.inject(BaseWallet)
        await wallet.create_public_did(
            DIDMethod.SOV,
            KeyType.ED25519,
        )

        with async_mock.patch.object(
            admin, "start", autospec=True
        ) as admin_start, async_mock.patch.object(
            admin, "stop", autospec=True
        ) as admin_stop, async_mock.patch.object(
            BaseStorage,
            "find_record",
            async_mock.AsyncMock(
                return_value=async_mock.MagicMock(value=f"v{__version__}")
            ),
        ):
            await conductor.start()
            admin_start.assert_awaited_once_with()

            await conductor.stop()
            admin_stop.assert_awaited_once_with()

    async def test_admin_startx(self):
        builder: ContextBuilder = StubContextBuilder(self.test_settings)
        builder.update_settings(
            {
                "admin.enabled": "1",
                "debug.print_invitation": True,
                "debug.print_connections_invitation": True,
            }
        )
        conductor = test_module.Conductor(builder)
        with async_mock.patch.object(
            test_module, "OutboundTransportManager", autospec=True
        ) as mock_outbound_mgr:
            mock_outbound_mgr.return_value.registered_transports = {
                "test": async_mock.MagicMock(schemes=["http"])
            }
            await conductor.setup()
        admin = conductor.context.inject(BaseAdminServer)
        assert admin is conductor.admin_server

        session = await conductor.root_profile.session()
        wallet = session.inject(BaseWallet)
        await wallet.create_public_did(
            DIDMethod.SOV,
            KeyType.ED25519,
        )

        with async_mock.patch.object(
            admin, "start", autospec=True
        ) as admin_start, async_mock.patch.object(
            admin, "stop", autospec=True
        ) as admin_stop, async_mock.patch.object(
            test_module, "OutOfBandManager"
        ) as oob_mgr, async_mock.patch.object(
            test_module, "ConnectionManager"
        ) as conn_mgr, async_mock.patch.object(
            BaseStorage,
            "find_record",
            async_mock.AsyncMock(
                return_value=async_mock.MagicMock(value=f"v{__version__}")
            ),
        ):
            admin_start.side_effect = KeyError("trouble")
            oob_mgr.return_value.create_invitation = async_mock.AsyncMock(
                side_effect=KeyError("double trouble")
            )
            conn_mgr.return_value.create_invitation = async_mock.AsyncMock(
                side_effect=KeyError("triple trouble")
            )
            await conductor.start()
            admin_start.assert_awaited_once_with()

            await conductor.stop()
            admin_stop.assert_awaited_once_with()

    async def test_setup_collector(self):
        builder: ContextBuilder = StubCollectorContextBuilder(self.test_settings)
        conductor = test_module.Conductor(builder)

        with async_mock.patch.object(
            test_module, "InboundTransportManager", autospec=True
        ) as mock_inbound_mgr, async_mock.patch.object(
            test_module, "OutboundTransportManager", autospec=True
        ) as mock_outbound_mgr, async_mock.patch.object(
            test_module, "LoggingConfigurator", autospec=True
        ) as mock_logger:
            mock_outbound_mgr.return_value.registered_transports = {
                "test": async_mock.MagicMock(schemes=["http"])
            }
            await conductor.setup()

    async def test_start_static(self):
        builder: ContextBuilder = StubContextBuilder(self.test_settings)
        builder.update_settings({"debug.test_suite_endpoint": True})
        conductor = test_module.Conductor(builder)

        with async_mock.patch.object(
            test_module, "ConnectionManager"
        ) as mock_mgr, async_mock.patch.object(
            BaseStorage,
            "find_record",
            async_mock.AsyncMock(
                return_value=async_mock.MagicMock(value=f"v{__version__}")
            ),
        ), async_mock.patch.object(
            test_module, "OutboundTransportManager", autospec=True
        ) as mock_outbound_mgr:
            mock_outbound_mgr.return_value.registered_transports = {
                "test": async_mock.MagicMock(schemes=["http"])
            }
            await conductor.setup()

            session = await conductor.root_profile.session()
            wallet = session.inject(BaseWallet)
            await wallet.create_public_did(
                DIDMethod.SOV,
                KeyType.ED25519,
            )

            mock_mgr.return_value.create_static_connection = async_mock.AsyncMock()
            await conductor.start()
            mock_mgr.return_value.create_static_connection.assert_awaited_once()

    async def test_start_x_in(self):
        builder: ContextBuilder = StubContextBuilder(self.test_settings)
        builder.update_settings({"debug.test_suite_endpoint": True})
        conductor = test_module.Conductor(builder)

        with async_mock.patch.object(
            test_module, "ConnectionManager"
        ) as mock_mgr, async_mock.patch.object(
            test_module, "InboundTransportManager"
        ) as mock_intx_mgr, async_mock.patch.object(
            test_module, "OutboundTransportManager", autospec=True
        ) as mock_outbound_mgr:
            mock_intx_mgr.return_value = async_mock.MagicMock(
                setup=async_mock.AsyncMock(),
                start=async_mock.AsyncMock(side_effect=KeyError("trouble")),
            )
            mock_outbound_mgr.return_value.registered_transports = {
                "test": async_mock.MagicMock(schemes=["http"])
            }
            await conductor.setup()
            mock_mgr.return_value.create_static_connection = async_mock.AsyncMock()
            with self.assertRaises(KeyError):
                await conductor.start()

    async def test_start_x_out_a(self):
        builder: ContextBuilder = StubContextBuilder(self.test_settings)
        builder.update_settings({"debug.test_suite_endpoint": True})
        conductor = test_module.Conductor(builder)

        with async_mock.patch.object(
            test_module, "ConnectionManager"
        ) as mock_mgr, async_mock.patch.object(
            test_module, "OutboundTransportManager"
        ) as mock_outx_mgr:
            mock_outx_mgr.return_value = async_mock.MagicMock(
                setup=async_mock.AsyncMock(),
                start=async_mock.AsyncMock(side_effect=KeyError("trouble")),
                registered_transports={"test": async_mock.MagicMock(schemes=["http"])},
            )
            await conductor.setup()
            mock_mgr.return_value.create_static_connection = async_mock.AsyncMock()
            with self.assertRaises(KeyError):
                await conductor.start()

    async def test_start_x_out_b(self):
        builder: ContextBuilder = StubContextBuilder(self.test_settings)
        builder.update_settings({"debug.test_suite_endpoint": True})
        conductor = test_module.Conductor(builder)

        with async_mock.patch.object(
            test_module, "ConnectionManager"
        ) as mock_mgr, async_mock.patch.object(
            test_module, "OutboundTransportManager"
        ) as mock_outx_mgr:
            mock_outx_mgr.return_value = async_mock.MagicMock(
                setup=async_mock.AsyncMock(),
                start=async_mock.AsyncMock(side_effect=KeyError("trouble")),
                stop=async_mock.AsyncMock(),
                registered_transports={},
                enqueue_message=async_mock.AsyncMock(),
            )
            await conductor.setup()
            mock_mgr.return_value.create_static_connection = async_mock.AsyncMock()
            with self.assertRaises(KeyError):
                await conductor.start()

    async def test_dispatch_complete_non_fatal_x(self):
        builder: ContextBuilder = StubContextBuilder(self.test_settings_admin)
        conductor = test_module.Conductor(builder)

        message_body = "{}"
        receipt = MessageReceipt(direct_response_mode="snail mail")
        message = InboundMessage(message_body, receipt)
        exc = KeyError("sample exception")
        mock_task = async_mock.MagicMock(
            exc_info=(type(exc), exc, exc.__traceback__),
            ident="abc",
            timing={
                "queued": 1234567890,
                "unqueued": 1234567899,
                "started": 1234567901,
                "ended": 1234567999,
            },
        )

        with async_mock.patch.object(
            test_module, "OutboundTransportManager", autospec=True
        ) as mock_outbound_mgr:
            mock_outbound_mgr.return_value.registered_transports = {
                "test": async_mock.MagicMock(schemes=["http"])
            }
            await conductor.setup()

        with async_mock.patch.object(
            conductor.admin_server, "notify_fatal_error", async_mock.MagicMock()
        ) as mock_notify:
            conductor.dispatch_complete(message, mock_task)
            mock_notify.assert_not_called()

    async def test_dispatch_complete_fatal_x(self):
        builder: ContextBuilder = StubContextBuilder(self.test_settings_admin)
        conductor = test_module.Conductor(builder)

        message_body = "{}"
        receipt = MessageReceipt(direct_response_mode="snail mail")
        message = InboundMessage(message_body, receipt)
        exc = test_module.LedgerTransactionError("Ledger is wobbly")
        mock_task = async_mock.MagicMock(
            exc_info=(type(exc), exc, exc.__traceback__),
            ident="abc",
            timing={
                "queued": 1234567890,
                "unqueued": 1234567899,
                "started": 1234567901,
                "ended": 1234567999,
            },
        )

        with async_mock.patch.object(
            test_module, "OutboundTransportManager", autospec=True
        ) as mock_outbound_mgr:
            mock_outbound_mgr.return_value.registered_transports = {
                "test": async_mock.MagicMock(schemes=["http"])
            }
            await conductor.setup()

        with async_mock.patch.object(
            conductor.admin_server, "notify_fatal_error", async_mock.MagicMock()
        ) as mock_notify:
            conductor.dispatch_complete(message, mock_task)
            mock_notify.assert_called_once_with()

    async def test_print_invite_connection(self):
        builder: ContextBuilder = StubContextBuilder(self.test_settings)
        builder.update_settings(
            {
                "debug.print_invitation": True,
                "debug.print_connections_invitation": True,
                "invite_base_url": "http://localhost",
            }
        )
        conductor = test_module.Conductor(builder)

        with async_mock.patch(
            "sys.stdout", new=StringIO()
        ) as captured, async_mock.patch.object(
            BaseStorage,
            "find_record",
            async_mock.AsyncMock(
                return_value=async_mock.MagicMock(value=f"v{__version__}")
            ),
        ), async_mock.patch.object(
            test_module, "OutboundTransportManager", autospec=True
        ) as mock_outbound_mgr:
            mock_outbound_mgr.return_value.registered_transports = {
                "test": async_mock.MagicMock(schemes=["http"])
            }
            await conductor.setup()

            session = await conductor.root_profile.session()
            wallet = session.inject(BaseWallet)
            await wallet.create_public_did(
                DIDMethod.SOV,
                KeyType.ED25519,
            )

            await conductor.start()
            await conductor.stop()
            value = captured.getvalue()
            assert "http://localhost?oob=" in value
            assert "http://localhost?c_i=" in value

    async def test_clear_default_mediator(self):
        builder: ContextBuilder = StubContextBuilder(self.test_settings)
        builder.update_settings({"mediation.clear": True})
        conductor = test_module.Conductor(builder)

        with async_mock.patch.object(
            test_module, "OutboundTransportManager", autospec=True
        ) as mock_outbound_mgr:
            mock_outbound_mgr.return_value.registered_transports = {
                "test": async_mock.MagicMock(schemes=["http"])
            }
            await conductor.setup()

        with async_mock.patch.object(
            test_module,
            "MediationManager",
            return_value=async_mock.MagicMock(
                clear_default_mediator=async_mock.AsyncMock()
            ),
        ) as mock_mgr, async_mock.patch.object(
            BaseStorage,
            "find_record",
            async_mock.AsyncMock(
                return_value=async_mock.MagicMock(value=f"v{__version__}")
            ),
        ):
            await conductor.start()
            await conductor.stop()
            mock_mgr.return_value.clear_default_mediator.assert_called_once()

    async def test_set_default_mediator(self):
        builder: ContextBuilder = StubContextBuilder(self.test_settings)
        builder.update_settings({"mediation.default_id": "test-id"})
        conductor = test_module.Conductor(builder)

        with async_mock.patch.object(
            test_module, "OutboundTransportManager", autospec=True
        ) as mock_outbound_mgr:
            mock_outbound_mgr.return_value.registered_transports = {
                "test": async_mock.MagicMock(schemes=["http"])
            }
            await conductor.setup()

        with async_mock.patch.object(
            test_module,
            "MediationManager",
            return_value=async_mock.MagicMock(
                set_default_mediator_by_id=async_mock.AsyncMock()
            ),
        ) as mock_mgr, async_mock.patch.object(
            MediationRecord, "retrieve_by_id", async_mock.AsyncMock()
        ), async_mock.patch.object(
            test_module,
            "LOGGER",
            async_mock.MagicMock(
                exception=async_mock.MagicMock(
                    side_effect=Exception("This method should not have been called")
                )
            ),
        ), async_mock.patch.object(
            BaseStorage,
            "find_record",
            async_mock.AsyncMock(
                return_value=async_mock.MagicMock(value=f"v{__version__}")
            ),
        ):
            await conductor.start()
            await conductor.stop()
            mock_mgr.return_value.set_default_mediator_by_id.assert_called_once()

    async def test_set_default_mediator_x(self):
        builder: ContextBuilder = StubContextBuilder(self.test_settings)
        builder.update_settings({"mediation.default_id": "test-id"})
        conductor = test_module.Conductor(builder)

        with async_mock.patch.object(
            test_module, "OutboundTransportManager", autospec=True
        ) as mock_outbound_mgr:
            mock_outbound_mgr.return_value.registered_transports = {
                "test": async_mock.MagicMock(schemes=["http"])
            }
            await conductor.setup()

        with async_mock.patch.object(
            MediationRecord,
            "retrieve_by_id",
            async_mock.AsyncMock(side_effect=Exception()),
        ), async_mock.patch.object(
            test_module, "LOGGER"
        ) as mock_logger, async_mock.patch.object(
            BaseStorage,
            "find_record",
            async_mock.AsyncMock(
                return_value=async_mock.MagicMock(value=f"v{__version__}")
            ),
        ):
            await conductor.start()
            await conductor.stop()
            mock_logger.exception.assert_called_once()

    async def test_webhook_router(self):
        builder: ContextBuilder = StubContextBuilder(self.test_settings)
        builder.update_settings(
            {"debug.print_invitation": True, "invite_base_url": "http://localhost"}
        )
        conductor = test_module.Conductor(builder)

        test_topic = "test-topic"
        test_payload = {"test": "payload"}
        test_endpoint = "http://example"
        test_attempts = 2

        with async_mock.patch.object(
            test_module, "OutboundTransportManager", autospec=True
        ) as mock_outbound_mgr:
            mock_outbound_mgr.return_value.registered_transports = {
                "test": async_mock.MagicMock(schemes=["http"])
            }
            await conductor.setup()
        with async_mock.patch.object(
            conductor.outbound_transport_manager, "enqueue_webhook"
        ) as mock_enqueue:
            conductor.webhook_router(
                test_topic, test_payload, test_endpoint, test_attempts
            )
            mock_enqueue.assert_called_once_with(
                test_topic, test_payload, test_endpoint, test_attempts, None
            )

        # swallow error
        with async_mock.patch.object(
            conductor.outbound_transport_manager,
            "enqueue_webhook",
            side_effect=OutboundDeliveryError,
        ) as mock_enqueue:
            conductor.webhook_router(
                test_topic, test_payload, test_endpoint, test_attempts
            )
            mock_enqueue.assert_called_once_with(
                test_topic, test_payload, test_endpoint, test_attempts, None
            )

    async def test_shutdown_multitenant_profiles(self):
        builder: ContextBuilder = StubContextBuilder(
            {**self.test_settings, "multitenant.enabled": True}
        )
        conductor = test_module.Conductor(builder)

        with async_mock.patch.object(
            test_module, "InboundTransportManager", autospec=True
        ) as mock_inbound_mgr, async_mock.patch.object(
            test_module, "OutboundTransportManager", autospec=True
        ) as mock_outbound_mgr, async_mock.patch.object(
            test_module, "LoggingConfigurator", autospec=True
        ) as mock_logger:
            mock_outbound_mgr.return_value.registered_transports = {
                "test": async_mock.MagicMock(schemes=["http"])
            }
            await conductor.setup()
            multitenant_mgr = conductor.context.inject(BaseMultitenantManager)
            assert isinstance(multitenant_mgr, MultitenantManager)

            multitenant_mgr._profiles.put(
                "test1",
                async_mock.MagicMock(close=async_mock.AsyncMock()),
            )
            multitenant_mgr._profiles.put(
                "test2",
                async_mock.MagicMock(close=async_mock.AsyncMock()),
            )

            await conductor.stop()

            multitenant_mgr._profiles.profiles["test1"].close.assert_called_once_with()
            multitenant_mgr._profiles.profiles["test2"].close.assert_called_once_with()


def get_invite_store_mock(
    invite_string: str, invite_already_used: bool = False
) -> async_mock.MagicMock:
    unused_invite = MediationInviteRecord(invite_string, invite_already_used)
    used_invite = MediationInviteRecord(invite_string, used=True)

    return async_mock.MagicMock(
        get_mediation_invite_record=async_mock.AsyncMock(return_value=unused_invite),
        mark_default_invite_as_used=async_mock.AsyncMock(return_value=used_invite),
    )


class TestConductorMediationSetup(IsolatedAsyncioTestCase, Config):
    """
    Test related with setting up mediation from given arguments or stored invitation.
    """

    def __get_mediator_config(
        self, invite_string: str, connections_invite: bool = False
    ) -> ContextBuilder:
        builder: ContextBuilder = StubContextBuilder(self.test_settings)
        builder.update_settings({"mediation.invite": invite_string})
        if connections_invite:
            builder.update_settings({"mediation.connections_invite": True})

        return builder

    @async_mock.patch.object(
        test_module,
        "MediationInviteStore",
        return_value=get_invite_store_mock("test-invite"),
    )
    @async_mock.patch.object(test_module.ConnectionInvitation, "from_url")
    async def test_mediator_invitation_0160(self, mock_from_url, _):
        conductor = test_module.Conductor(
            self.__get_mediator_config("test-invite", True)
        )
        with async_mock.patch.object(
            test_module, "OutboundTransportManager", autospec=True
        ) as mock_outbound_mgr:
            mock_outbound_mgr.return_value.registered_transports = {
                "test": async_mock.MagicMock(schemes=["http"])
            }
            await conductor.setup()

        mock_conn_record = async_mock.MagicMock()

        with async_mock.patch.object(
            test_module,
            "ConnectionManager",
            async_mock.MagicMock(
                return_value=async_mock.MagicMock(
                    receive_invitation=async_mock.AsyncMock(
                        return_value=mock_conn_record
                    )
                )
            ),
        ) as mock_mgr, async_mock.patch.object(
            mock_conn_record, "metadata_set", async_mock.AsyncMock()
        ), async_mock.patch.object(
            BaseStorage,
            "find_record",
            async_mock.AsyncMock(
                return_value=async_mock.MagicMock(value=f"v{__version__}")
            ),
        ):
            await conductor.start()
            await conductor.stop()
            mock_from_url.assert_called_once_with("test-invite")
            mock_mgr.return_value.receive_invitation.assert_called_once()

    @async_mock.patch.object(
        test_module,
        "MediationInviteStore",
        return_value=get_invite_store_mock("test-invite"),
    )
    @async_mock.patch.object(test_module.InvitationMessage, "from_url")
    async def test_mediator_invitation_0434(self, mock_from_url, _):
        conductor = test_module.Conductor(
            self.__get_mediator_config("test-invite", False)
        )
        with async_mock.patch.object(
            test_module, "OutboundTransportManager", autospec=True
        ) as mock_outbound_mgr:
            mock_outbound_mgr.return_value.registered_transports = {
                "test": async_mock.MagicMock(schemes=["http"])
            }
            await conductor.setup()

        conn_record = ConnRecord(
            invitation_key="3Dn1SJNPaCXcvvJvSbsFWP2xaCjMom3can8CQNhWrTRx",
            their_label="Hello",
            their_role=ConnRecord.Role.RESPONDER.rfc160,
            alias="Bob",
        )
        conn_record.accept = ConnRecord.ACCEPT_MANUAL
        await conn_record.save(await conductor.root_profile.session())
        with async_mock.patch.object(
            test_module,
            "OutOfBandManager",
            async_mock.MagicMock(
                return_value=async_mock.MagicMock(
                    receive_invitation=async_mock.AsyncMock(return_value=conn_record)
                )
            ),
        ) as mock_mgr, async_mock.patch.object(
            BaseStorage,
            "find_record",
            async_mock.AsyncMock(
                return_value=async_mock.MagicMock(value=f"v{__version__}")
            ),
        ):
            await conductor.start()
            await conductor.stop()
            mock_from_url.assert_called_once_with("test-invite")
            mock_mgr.return_value.receive_invitation.assert_called_once()

    @async_mock.patch.object(test_module, "MediationInviteStore")
    @async_mock.patch.object(test_module.ConnectionInvitation, "from_url")
    async def test_mediation_invitation_should_use_stored_invitation(
        self, patched_from_url, patched_invite_store
    ):
        """
        Conductor should store the mediation invite if it differs from the stored one or
        if the stored one was not used yet.

        Using a mediation invitation should clear the previously set default mediator.
        """
        # given
        invite_string = "test-invite"

        conductor = test_module.Conductor(
            self.__get_mediator_config(invite_string, True)
        )
        with async_mock.patch.object(
            test_module, "OutboundTransportManager", autospec=True
        ) as mock_outbound_mgr:
            mock_outbound_mgr.return_value.registered_transports = {
                "test": async_mock.MagicMock(schemes=["http"])
            }
            await conductor.setup()
        mock_conn_record = async_mock.MagicMock()
        mocked_store = get_invite_store_mock(invite_string)
        patched_invite_store.return_value = mocked_store

        connection_manager_mock = async_mock.MagicMock(
            receive_invitation=async_mock.AsyncMock(return_value=mock_conn_record)
        )
        mock_mediation_manager = async_mock.MagicMock(
            clear_default_mediator=async_mock.AsyncMock()
        )

        # when
        with async_mock.patch.object(
            test_module, "ConnectionManager", return_value=connection_manager_mock
        ), async_mock.patch.object(
            mock_conn_record, "metadata_set", async_mock.AsyncMock()
        ), async_mock.patch.object(
            test_module, "MediationManager", return_value=mock_mediation_manager
        ), async_mock.patch.object(
            BaseStorage,
            "find_record",
            async_mock.AsyncMock(
                return_value=async_mock.MagicMock(value=f"v{__version__}")
            ),
        ):
            await conductor.start()
            await conductor.stop()

            # then
            mocked_store.get_mediation_invite_record.assert_called_with(invite_string)

            connection_manager_mock.receive_invitation.assert_called_once()
            patched_from_url.assert_called_with(invite_string)
            mock_mediation_manager.clear_default_mediator.assert_called_once()

    @async_mock.patch.object(test_module, "MediationInviteStore")
    @async_mock.patch.object(test_module, "ConnectionManager")
    async def test_mediation_invitation_should_not_create_connection_for_old_invitation(
        self, patched_connection_manager, patched_invite_store
    ):
        # given
        invite_string = "test-invite"

        conductor = test_module.Conductor(
            self.__get_mediator_config(invite_string, True)
        )
        with async_mock.patch.object(
            test_module, "OutboundTransportManager", autospec=True
        ) as mock_outbound_mgr:
            mock_outbound_mgr.return_value.registered_transports = {
                "test": async_mock.MagicMock(schemes=["http"])
            }
            await conductor.setup()

        invite_store_mock = get_invite_store_mock(invite_string, True)
        patched_invite_store.return_value = invite_store_mock

        connection_manager_mock = async_mock.MagicMock(
            receive_invitation=async_mock.AsyncMock()
        )
        patched_connection_manager.return_value = connection_manager_mock
        with async_mock.patch.object(
            BaseStorage,
            "find_record",
            async_mock.AsyncMock(
                return_value=async_mock.MagicMock(value=f"v{__version__}")
            ),
        ):
            # when
            await conductor.start()
            await conductor.stop()

            # then
            invite_store_mock.get_mediation_invite_record.assert_called_with(
                invite_string
            )
            connection_manager_mock.receive_invitation.assert_not_called()

    @async_mock.patch.object(
        test_module,
        "MediationInviteStore",
        return_value=get_invite_store_mock("test-invite"),
    )
    async def test_mediator_invitation_x(self, _):
        conductor = test_module.Conductor(
            self.__get_mediator_config("test-invite", True)
        )
        with async_mock.patch.object(
            test_module, "OutboundTransportManager", autospec=True
        ) as mock_outbound_mgr:
            mock_outbound_mgr.return_value.registered_transports = {
                "test": async_mock.MagicMock(schemes=["http"])
            }
            await conductor.setup()

        with async_mock.patch.object(
            test_module.ConnectionInvitation,
            "from_url",
            async_mock.MagicMock(side_effect=Exception()),
        ) as mock_from_url, async_mock.patch.object(
            test_module, "LOGGER"
        ) as mock_logger, async_mock.patch.object(
            BaseStorage,
            "find_record",
            async_mock.AsyncMock(
                return_value=async_mock.MagicMock(value=f"v{__version__}")
            ),
        ):
            await conductor.start()
            await conductor.stop()
            mock_from_url.assert_called_once_with("test-invite")
            mock_logger.exception.assert_called_once()

    async def test_setup_ledger_both_multiple_and_base(self):
        builder: ContextBuilder = StubContextBuilder(self.test_settings)
        builder.update_settings({"ledger.genesis_transactions": "..."})
        builder.update_settings({"ledger.ledger_config_list": [{"...": "..."}]})
        conductor = test_module.Conductor(builder)

        with async_mock.patch.object(
            test_module,
            "load_multiple_genesis_transactions_from_config",
            async_mock.AsyncMock(),
        ) as mock_multiple_genesis_load, async_mock.patch.object(
            test_module, "get_genesis_transactions", async_mock.AsyncMock()
        ) as mock_genesis_load, async_mock.patch.object(
            test_module, "OutboundTransportManager", autospec=True
        ) as mock_outbound_mgr:
            mock_outbound_mgr.return_value.registered_transports = {
                "test": async_mock.MagicMock(schemes=["http"])
            }
            await conductor.setup()
            mock_multiple_genesis_load.assert_called_once()
            mock_genesis_load.assert_called_once()

    async def test_setup_ledger_only_base(self):
        builder: ContextBuilder = StubContextBuilder(self.test_settings)
        builder.update_settings({"ledger.genesis_transactions": "..."})
        conductor = test_module.Conductor(builder)

        with async_mock.patch.object(
            test_module, "get_genesis_transactions", async_mock.AsyncMock()
        ) as mock_genesis_load, async_mock.patch.object(
            test_module, "OutboundTransportManager", autospec=True
        ) as mock_outbound_mgr:
            mock_outbound_mgr.return_value.registered_transports = {
                "test": async_mock.MagicMock(schemes=["http"])
            }
            await conductor.setup()
            mock_genesis_load.assert_called_once()

    async def test_startup_x_version_mismatch(self):
        builder: ContextBuilder = StubContextBuilder(self.test_settings)
        conductor = test_module.Conductor(builder)

        with async_mock.patch.object(
            test_module, "InboundTransportManager", autospec=True
        ) as mock_inbound_mgr, async_mock.patch.object(
            test_module, "OutboundTransportManager", autospec=True
        ) as mock_outbound_mgr, async_mock.patch.object(
            test_module, "LOGGER"
        ) as mock_logger, async_mock.patch.object(
            BaseStorage,
            "find_record",
            async_mock.AsyncMock(return_value=async_mock.MagicMock(value=f"v0.6.0")),
        ):
            mock_outbound_mgr.return_value.registered_transports = {
                "test": async_mock.MagicMock(schemes=["http"])
            }
            await conductor.setup()

            session = await conductor.root_profile.session()

            wallet = session.inject(BaseWallet)
            await wallet.create_public_did(
                DIDMethod.SOV,
                KeyType.ED25519,
            )

            mock_inbound_mgr.return_value.setup.assert_awaited_once()
            mock_outbound_mgr.return_value.setup.assert_awaited_once()

            mock_inbound_mgr.return_value.registered_transports = {}
            mock_outbound_mgr.return_value.registered_transports = {}
            with self.assertRaises(RuntimeError):
                await conductor.start()
                mock_logger.exception.assert_called_once()

    async def test_startup_x_no_storage_version(self):
        builder: ContextBuilder = StubContextBuilder(self.test_settings)
        conductor = test_module.Conductor(builder)

        with async_mock.patch.object(
            test_module, "InboundTransportManager", autospec=True
        ) as mock_inbound_mgr, async_mock.patch.object(
            test_module, "OutboundTransportManager", autospec=True
        ) as mock_outbound_mgr, async_mock.patch.object(
            test_module, "LOGGER"
        ) as mock_logger, async_mock.patch.object(
            BaseStorage,
            "find_record",
            async_mock.AsyncMock(side_effect=StorageNotFoundError()),
        ):
            mock_outbound_mgr.return_value.registered_transports = {
                "test": async_mock.MagicMock(schemes=["http"])
            }
            await conductor.setup()

            session = await conductor.root_profile.session()

            wallet = session.inject(BaseWallet)
            await wallet.create_public_did(
                DIDMethod.SOV,
                KeyType.ED25519,
            )

            mock_inbound_mgr.return_value.setup.assert_awaited_once()
            mock_outbound_mgr.return_value.setup.assert_awaited_once()

            mock_inbound_mgr.return_value.registered_transports = {}
            mock_outbound_mgr.return_value.registered_transports = {}
            await conductor.start()<|MERGE_RESOLUTION|>--- conflicted
+++ resolved
@@ -93,10 +93,7 @@
         context.injector.bind_instance(ProtocolRegistry, ProtocolRegistry())
         context.injector.bind_instance(BaseWireFormat, self.wire_format)
         context.injector.bind_instance(DIDResolver, DIDResolver([]))
-<<<<<<< HEAD
-=======
         context.injector.bind_instance(EventBus, MockEventBus())
->>>>>>> b72db271
         return context
 
 
