--- conflicted
+++ resolved
@@ -2,13 +2,9 @@
 
 import logging
 
-
 from ..config.injection_context import InjectionContext
 from ..config.provider import ClassProvider
-<<<<<<< HEAD
-=======
 
->>>>>>> b72db271
 from ..resolver.did_resolver import DIDResolver
 
 LOGGER = logging.getLogger(__name__)
@@ -40,9 +36,6 @@
         "aries_cloudagent.resolver.default.web.WebDIDResolver"
     ).provide(context.settings, context.injector)
     await web_resolver.setup(context)
-<<<<<<< HEAD
-    registry.register_resolver(web_resolver)
-=======
     registry.register_resolver(web_resolver)
 
     if context.settings.get("resolver.universal"):
@@ -50,5 +43,4 @@
             "aries_cloudagent.resolver.default.universal.UniversalResolver"
         ).provide(context.settings, context.injector)
         await universal_resolver.setup(context)
-        registry.register_resolver(universal_resolver)
->>>>>>> b72db271
+        registry.register_resolver(universal_resolver)