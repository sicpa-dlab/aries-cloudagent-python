"""Test Base DID Resolver methods."""

import pytest
from ...connections.models.diddoc_v2.diddoc import DIDDoc
from ..base import BaseDIDResolver, ResolverType


class ExampleDIDResolver(BaseDIDResolver):
    """Test DID Resolver."""

    def __init__(self):
        super().__init__()

    async def setup(self, context):
        pass

    @property
    def supported_methods(self):
        return ["test"]

<<<<<<< HEAD
    async def _resolve(self, profile, did) -> ResolvedDIDDoc:
        return ResolvedDIDDoc({"id": "did:example:123"})
=======
    async def resolve(self, profile, did: str) -> DIDDoc:
        return DIDDoc({"id": "did:example:123"})
>>>>>>> 0a3a44ee


@pytest.fixture
def native_resolver():
    resolver = ExampleDIDResolver()
    resolver.type = ResolverType.NATIVE
    yield resolver


@pytest.fixture
def non_native_resolver():
    yield ExampleDIDResolver()


def test_native_on_native(native_resolver):
    assert native_resolver.native is True


def test_native_on_non_native(non_native_resolver):
    assert non_native_resolver.native is False


def test_supports(native_resolver):
    assert native_resolver.supports("test") is True
    assert native_resolver.supports("not supported") is False<|MERGE_RESOLUTION|>--- conflicted
+++ resolved
@@ -18,13 +18,8 @@
     def supported_methods(self):
         return ["test"]
 
-<<<<<<< HEAD
-    async def _resolve(self, profile, did) -> ResolvedDIDDoc:
-        return ResolvedDIDDoc({"id": "did:example:123"})
-=======
-    async def resolve(self, profile, did: str) -> DIDDoc:
-        return DIDDoc({"id": "did:example:123"})
->>>>>>> 0a3a44ee
+    async def _resolve(self, profile, did) -> DIDDoc:
+        return DIDDoc("did:example:123")
 
 
 @pytest.fixture
