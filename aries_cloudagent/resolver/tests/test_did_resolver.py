"""Test did resolver registry."""

<<<<<<< HEAD
import unittest
from typing import Union
=======
import pytest
>>>>>>> a322a865

import pytest
from asynctest import mock as async_mock
from pydid import DID, DIDDocument, VerificationMethod

from ...core.profile import Profile
from ..base import (
    BaseDIDResolver,
    DIDMethodNotSupported,
    DIDNotFound,
    ResolutionMetadata,
    ResolverError,
    ResolverType,
    ResolutionResult,
)
from ..did_resolver import DIDResolver
from ..did_resolver_registry import DIDResolverRegistry
from . import DOC

TEST_DID0 = "did:sov:Kkyqu7CJFuQSvBp468uaDe"
TEST_DID1 = "did:btcr:8kyt-fzzq-qpqq-ljsc-5l"
TEST_DID2 = "did:ethr:mainnet:0xb9c5714089478a327f09197987f16f9e5d936e8a"
TEST_DID3 = "did:ion:EiDahaOGH-liLLdDtTxEAdc8i-cfCz-WUcQdRJheMVNn3A"
TEST_DID4 = "did:github:ghdid"
TEST_DID_5 = "did:key:zUC71nmwvy83x1UzNKbZbS7N9QZx8rqpQx3Ee3jGfKiEkZngTKzsRoqobX6wZdZF5F93pSGYYco3gpK9tc53ruWUo2tkBB9bxPCFBUjq2th8FbtT4xih6y6Q1K9EL4Th86NiCGT"

TEST_DIDS = [TEST_DID0, TEST_DID1, TEST_DID2, TEST_DID3, TEST_DID4, TEST_DID_5]

TEST_DID_METHOD0 = "sov"
TEST_DID_METHOD1 = "btcr"
TEST_DID_METHOD2 = "ethr"
TEST_DID_METHOD3 = "ion"
TEST_DID_METHOD4 = "github"
TEST_DID_METHOD5 = "key"

TEST_DID_METHODS = [
    TEST_DID_METHOD0,
    TEST_DID_METHOD1,
    TEST_DID_METHOD2,
    TEST_DID_METHOD3,
    TEST_DID_METHOD4,
    TEST_DID_METHOD5,
    "example",
]

TEST_METHOD_SPECIFIC_ID0 = "Kkyqu7CJFuQSvBp468uaDe"
TEST_METHOD_SPECIFIC_ID1 = "8kyt-fzzq-qpqq-ljsc-5l"
TEST_METHOD_SPECIFIC_ID2 = "mainnet:0xb9c5714089478a327f09197987f16f9e5d936e8a"
TEST_METHOD_SPECIFIC_ID3 = "EiDahaOGH-liLLdDtTxEAdc8i-cfCz-WUcQdRJheMVNn3A"
TEST_METHOD_SPECIFIC_ID4 = "ghdid"
TEST_METHOD_SPECIFIC_ID5 = "zUC71nmwvy83x1UzNKbZbS7N9QZx8rqpQx3Ee3jGfKiEkZngTKzsRoqobX6wZdZF5F93pSGYYco3gpK9tc53ruWUo2tkBB9bxPCFBUjq2th8FbtT4xih6y6Q1K9EL4Th86NiCGT"

TEST_METHOD_SPECIFIC_IDS = [
    TEST_METHOD_SPECIFIC_ID0,
    TEST_METHOD_SPECIFIC_ID1,
    TEST_METHOD_SPECIFIC_ID2,
    TEST_METHOD_SPECIFIC_ID3,
    TEST_METHOD_SPECIFIC_ID4,
    TEST_METHOD_SPECIFIC_ID5,
]


class MockResolver(BaseDIDResolver):
    def __init__(self, supported_methods, resolved=None, native: bool = False):
        super().__init__(ResolverType.NATIVE if native else ResolverType.NON_NATIVE)
        self._supported_methods = supported_methods
        self.resolved = resolved

    async def setup(self, context):
        pass

    @property
    def supported_methods(self):
        return self._supported_methods

    async def supports(self, profile: Profile, did: Union[str, DID]) -> bool:
        return await super().supports(profile, did)

    async def _resolve(self, profile, did):
        if isinstance(self.resolved, Exception):
            raise self.resolved
        return self.resolved.serialize()


@pytest.fixture
def resolver():
    did_resolver_registry = DIDResolverRegistry()
    for method in TEST_DID_METHODS:
        resolver = MockResolver([method], DIDDocument.deserialize(DOC))
        did_resolver_registry.register(resolver)
    return DIDResolver(did_resolver_registry)


@pytest.fixture
def profile():
    yield async_mock.MagicMock()


def test_create_resolver(resolver):
    assert len(resolver.did_resolver_registry.resolvers) == len(TEST_DID_METHODS)


@pytest.mark.asyncio
@pytest.mark.parametrize("did, method", zip(TEST_DIDS, TEST_DID_METHODS))
async def test_match_did_to_resolver(profile, resolver, did, method):
<<<<<<< HEAD
    base_resolver, *_ = await resolver._match_did_to_resolver(profile, DID(did))
=======
    base_resolver, *_ = await resolver._match_did_to_resolver(profile, did)
>>>>>>> a322a865
    assert await base_resolver.supports(profile, did)


@pytest.mark.asyncio
<<<<<<< HEAD
async def test_match_did_to_resolver_x_not_supported(profile, resolver):
    # TODO: FIX
    py_did = DID("did:cowsay:EiDahaOGH-liLLdDtTxEAdc8i-cfCz-WUcQdRJheMVNn3A")
    with pytest.raises(DIDMethodNotSupported):
        await resolver._match_did_to_resolver(profile, py_did)
=======
async def test_match_did_to_resolver_x_not_supported(resolver):
    with pytest.raises(DIDMethodNotSupported):
        await resolver._match_did_to_resolver(
            profile, "did:cowsay:EiDahaOGH-liLLdDtTxEAdc8i-cfCz-WUcQdRJheMVNn3A"
        )
>>>>>>> a322a865


@pytest.mark.asyncio
async def test_match_did_to_resolver_native_priority(profile):
    registry = DIDResolverRegistry()
    native = MockResolver(["sov"], native=True)
    non_native = MockResolver(["sov"], native=False)
    registry.register(non_native)
    registry.register(native)
    resolver = DIDResolver(registry)
<<<<<<< HEAD

    result = await resolver._match_did_to_resolver(
        profile, DID(TEST_DID0)
    )
    assert [native, non_native] == result
=======
    assert [native, non_native] == await resolver._match_did_to_resolver(
        profile, TEST_DID0
    )
>>>>>>> a322a865


@pytest.mark.asyncio
async def test_match_did_to_resolver_registration_order(profile):
    registry = DIDResolverRegistry()
    native1 = MockResolver(["sov"], native=True)
    registry.register(native1)
    native2 = MockResolver(["sov"], native=True)
    registry.register(native2)
    non_native3 = MockResolver(["sov"], native=False)
    registry.register(non_native3)
    native4 = MockResolver(["sov"], native=True)
    registry.register(native4)
    resolver = DIDResolver(registry)
<<<<<<< HEAD
    assert [native1, native2, native4, non_native3] == await resolver._match_did_to_resolver(
        profile, DID(TEST_DID0)
    )
=======
    assert [
        native1,
        native2,
        native4,
        non_native3,
    ] == await resolver._match_did_to_resolver(profile, TEST_DID0)
>>>>>>> a322a865


@pytest.mark.asyncio
async def test_dereference(resolver, profile):
    url = "did:example:1234abcd#4"
    expected: dict = DOC["verificationMethod"][0]
    actual: VerificationMethod = await resolver.dereference(profile, url)
    assert expected == actual.serialize()


@pytest.mark.asyncio
async def test_dereference_x(resolver, profile):
    with pytest.raises(ResolverError):
        url = "non-did"
        await resolver.dereference(profile, url)


@pytest.mark.asyncio
@pytest.mark.parametrize("did", TEST_DIDS)
async def test_resolve(resolver, profile, did):
<<<<<<< HEAD
    resolution: ResolutionResult = await resolver.resolve(profile, did)
    assert isinstance(resolution.did_doc, DIDDocument)
=======
    doc = await resolver.resolve(profile, did)
    assert isinstance(doc, DIDDocument)


@pytest.mark.asyncio
@pytest.mark.parametrize("did", TEST_DIDS)
async def test_resolve_with_metadata(resolver, profile, did):
    result = await resolver.resolve_with_metadata(profile, did)
    assert isinstance(result.did_document, DIDDocument)
    assert isinstance(result.metadata, ResolutionMetadata)
>>>>>>> a322a865


@pytest.mark.asyncio
@pytest.mark.parametrize("did", TEST_DIDS)
async def test_resolve_did(resolver, profile, did):
<<<<<<< HEAD
    resolution: ResolutionResult = await resolver.resolve(profile, DID(did))
    assert isinstance(resolution.did_doc, DIDDocument)
=======
    doc = await resolver.resolve(profile, DID(did))
    assert isinstance(doc, DIDDocument)
>>>>>>> a322a865


@pytest.mark.asyncio
async def test_resolve_did_x_not_supported(resolver, profile):
    py_did = DID("did:cowsay:EiDahaOGH-liLLdDtTxEAdc8i-cfCz-WUcQdRJheMVNn3A")
    with pytest.raises(DIDNotFound):
        await resolver.resolve(profile, py_did)


@pytest.mark.asyncio
async def test_resolve_did_x_not_found(profile):
    py_did = DID("did:cowsay:EiDahaOGH-liLLdDtTxEAdc8i-cfCz-WUcQdRJheMVNn3A")
    cowsay_resolver_not_found = MockResolver(["cowsay"], resolved=DIDNotFound())
    registry = DIDResolverRegistry()
    registry.register(cowsay_resolver_not_found)
    resolver = DIDResolver(registry)
    with pytest.raises(DIDNotFound):
        await resolver.resolve(profile, py_did)<|MERGE_RESOLUTION|>--- conflicted
+++ resolved
@@ -1,11 +1,6 @@
 """Test did resolver registry."""
 
-<<<<<<< HEAD
-import unittest
-from typing import Union
-=======
 import pytest
->>>>>>> a322a865
 
 import pytest
 from asynctest import mock as async_mock
@@ -111,28 +106,19 @@
 @pytest.mark.asyncio
 @pytest.mark.parametrize("did, method", zip(TEST_DIDS, TEST_DID_METHODS))
 async def test_match_did_to_resolver(profile, resolver, did, method):
-<<<<<<< HEAD
-    base_resolver, *_ = await resolver._match_did_to_resolver(profile, DID(did))
-=======
+
     base_resolver, *_ = await resolver._match_did_to_resolver(profile, did)
->>>>>>> a322a865
+
     assert await base_resolver.supports(profile, did)
 
 
 @pytest.mark.asyncio
-<<<<<<< HEAD
-async def test_match_did_to_resolver_x_not_supported(profile, resolver):
-    # TODO: FIX
-    py_did = DID("did:cowsay:EiDahaOGH-liLLdDtTxEAdc8i-cfCz-WUcQdRJheMVNn3A")
-    with pytest.raises(DIDMethodNotSupported):
-        await resolver._match_did_to_resolver(profile, py_did)
-=======
+
 async def test_match_did_to_resolver_x_not_supported(resolver):
     with pytest.raises(DIDMethodNotSupported):
         await resolver._match_did_to_resolver(
             profile, "did:cowsay:EiDahaOGH-liLLdDtTxEAdc8i-cfCz-WUcQdRJheMVNn3A"
         )
->>>>>>> a322a865
 
 
 @pytest.mark.asyncio
@@ -143,17 +129,9 @@
     registry.register(non_native)
     registry.register(native)
     resolver = DIDResolver(registry)
-<<<<<<< HEAD
-
-    result = await resolver._match_did_to_resolver(
-        profile, DID(TEST_DID0)
-    )
-    assert [native, non_native] == result
-=======
     assert [native, non_native] == await resolver._match_did_to_resolver(
         profile, TEST_DID0
     )
->>>>>>> a322a865
 
 
 @pytest.mark.asyncio
@@ -168,18 +146,12 @@
     native4 = MockResolver(["sov"], native=True)
     registry.register(native4)
     resolver = DIDResolver(registry)
-<<<<<<< HEAD
-    assert [native1, native2, native4, non_native3] == await resolver._match_did_to_resolver(
-        profile, DID(TEST_DID0)
-    )
-=======
     assert [
         native1,
         native2,
         native4,
         non_native3,
     ] == await resolver._match_did_to_resolver(profile, TEST_DID0)
->>>>>>> a322a865
 
 
 @pytest.mark.asyncio
@@ -200,10 +172,7 @@
 @pytest.mark.asyncio
 @pytest.mark.parametrize("did", TEST_DIDS)
 async def test_resolve(resolver, profile, did):
-<<<<<<< HEAD
-    resolution: ResolutionResult = await resolver.resolve(profile, did)
-    assert isinstance(resolution.did_doc, DIDDocument)
-=======
+
     doc = await resolver.resolve(profile, did)
     assert isinstance(doc, DIDDocument)
 
@@ -214,19 +183,13 @@
     result = await resolver.resolve_with_metadata(profile, did)
     assert isinstance(result.did_document, DIDDocument)
     assert isinstance(result.metadata, ResolutionMetadata)
->>>>>>> a322a865
 
 
 @pytest.mark.asyncio
 @pytest.mark.parametrize("did", TEST_DIDS)
 async def test_resolve_did(resolver, profile, did):
-<<<<<<< HEAD
-    resolution: ResolutionResult = await resolver.resolve(profile, DID(did))
-    assert isinstance(resolution.did_doc, DIDDocument)
-=======
     doc = await resolver.resolve(profile, DID(did))
     assert isinstance(doc, DIDDocument)
->>>>>>> a322a865
 
 
 @pytest.mark.asyncio
