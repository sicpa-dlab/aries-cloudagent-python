--- conflicted
+++ resolved
@@ -7,12 +7,9 @@
 
 from datetime import datetime
 from itertools import chain
-<<<<<<< HEAD
-from typing import Sequence, Union
-=======
 import logging
 from typing import Sequence, Tuple, Union
->>>>>>> a322a865
+
 
 from pydid import DID, DIDError, DIDUrl, Service, VerificationMethod
 
@@ -38,30 +35,6 @@
         """Create DID Resolver."""
         self.did_resolver_registry = registry
 
-<<<<<<< HEAD
-    async def resolve(
-        self, profile: Profile, did: Union[str, DID], retrieve_metadata: bool = False
-    ) -> ResolutionResult:
-        """Retrieve did doc from public registry."""
-        # TODO Cache results
-        py_did: DID = DID(did) if isinstance(did, str) else did
-        for resolver in await self._match_did_to_resolver(profile, py_did):
-            try:
-                LOGGER.debug("Resolving DID %s with %s", did, resolver)
-                resolution: ResolutionResult = await resolver.resolve(
-                    profile,
-                    py_did,
-                    retrieve_metadata
-                )
-                if resolution.metadata:
-                    LOGGER.debug(
-                        "Resolution metadata for did %s: %s",
-                        did,
-                        resolution.metadata._asdict(),
-                    )
-                return resolution
-            except (DIDNotFound, DIDMethodNotSupported):
-=======
     async def _resolve(
         self, profile: Profile, did: Union[str, DID]
     ) -> Tuple[BaseDIDResolver, DIDDocument]:
@@ -80,15 +53,11 @@
                 )
                 return resolver, document
             except DIDNotFound:
->>>>>>> a322a865
                 LOGGER.debug("DID %s not found by resolver %s", did, resolver)
 
         raise DIDNotFound(f"DID {did} could not be resolved")
 
-<<<<<<< HEAD
-    async def _match_did_to_resolver(
-        self, profile: Profile, py_did: DID
-=======
+
     async def resolve(self, profile: Profile, did: Union[str, DID]) -> DIDDocument:
         """Resolve a DID."""
         _, doc = await self._resolve(profile, did)
@@ -112,7 +81,7 @@
 
     async def _match_did_to_resolver(
         self, profile: Profile, did: str
->>>>>>> a322a865
+
     ) -> Sequence[BaseDIDResolver]:
         """Generate supported DID Resolvers.
 
@@ -122,14 +91,10 @@
         valid_resolvers = [
             resolver
             for resolver in self.did_resolver_registry.resolvers
-<<<<<<< HEAD
-            if (await resolver.supports(profile, py_did), resolver)
+
+            if await resolver.supports(profile, did)
         ]
 
-=======
-            if await resolver.supports(profile, did)
-        ]
->>>>>>> a322a865
         native_resolvers = filter(lambda resolver: resolver.native, valid_resolvers)
         non_native_resolvers = filter(
             lambda resolver: not resolver.native, valid_resolvers
@@ -145,15 +110,10 @@
         """Dereference a DID URL to its corresponding DID Doc object."""
         # TODO Use cached DID Docs when possible
         try:
-<<<<<<< HEAD
-            did_url = DIDUrl.parse(did_url)
-            resolution: ResolutionResult = await self.resolve(profile, did_url.did)
-            return resolution.did_doc.dereference(did_url)
-=======
+
             parsed = DIDUrl.parse(did_url)
             doc = await self.resolve(profile, parsed.did)
             return doc.dereference(parsed)
->>>>>>> a322a865
         except DIDError as err:
             raise ResolverError(
                 "Failed to parse DID URL from {}".format(did_url)
