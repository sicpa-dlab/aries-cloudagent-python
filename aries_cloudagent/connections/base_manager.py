"""
Class to provide some common utilities.

For Connection, DIDExchange and OutOfBand Manager.
"""

import logging
from typing import List, Sequence, Tuple

<<<<<<< HEAD
from pydid.doc.didcomm_service import DIDCommService
from pydid.doc.verification_method import VerificationMethod
=======
from pydid import DIDCommService, DIDDocument as ResolvedDocument, VerificationMethod
>>>>>>> a322a865

from ..core.error import BaseError
from ..core.profile import ProfileSession
from ..did.did_key import DIDKey
from ..protocols.connections.v1_0.messages.connection_invitation import (
    ConnectionInvitation,
)
from ..protocols.coordinate_mediation.v1_0.models.mediation_record import (
    MediationRecord,
)
from ..resolver.base import ResolverError, ResolutionResult
from ..resolver.did_resolver import DIDResolver
from ..storage.base import BaseStorage
from ..storage.error import StorageNotFoundError
from ..storage.record import StorageRecord
from ..wallet.base import BaseWallet
from ..wallet.did_info import DIDInfo
from .models.conn_record import ConnRecord
from .models.connection_target import ConnectionTarget
from .models.diddoc import DIDDoc, PublicKey, PublicKeyType, Service


class BaseConnectionManagerError(BaseError):
    """BaseConnectionManager error."""


class BaseConnectionManager:
    """Class to provide utilities regarding connection_targets."""

    RECORD_TYPE_DID_DOC = "did_doc"
    RECORD_TYPE_DID_KEY = "did_key"
    SUPPORTED_KEY_TYPES = (PublicKeyType.ED25519_SIG_2018.ver_type,)

    def __init__(self, session: ProfileSession):
        """
        Initialize a BaseConnectionManager.

        Args:
            session: The profile session for this presentation
        """
        self._logger = logging.getLogger(__name__)
        self._session = session

    async def create_did_document(
        self,
        did_info: DIDInfo,
        inbound_connection_id: str = None,
        svc_endpoints: Sequence[str] = None,
        mediation_records: List[MediationRecord] = None,
    ) -> DIDDoc:
        """Create our DID doc for a given DID.

        Args:
            did_info: The DID information (DID and verkey) used in the connection
            inbound_connection_id: The ID of the inbound routing connection to use
            svc_endpoints: Custom endpoints for the DID Document
            mediation_record: The record for mediation that contains routing_keys and
                service endpoint

        Returns:
            The prepared `DIDDoc` instance

        """

        did_doc = DIDDoc(did=did_info.did)
        did_controller = did_info.did
        did_key = did_info.verkey
        pk = PublicKey(
            did_info.did,
            "1",
            did_key,
            PublicKeyType.ED25519_SIG_2018,
            did_controller,
            True,
        )
        did_doc.set(pk)

        router_id = inbound_connection_id
        routing_keys = []
        router_idx = 1
        while router_id:
            # look up routing connection information
            router = await ConnRecord.retrieve_by_id(self._session, router_id)
            if ConnRecord.State.get(router.state) != ConnRecord.State.COMPLETED:
                raise BaseConnectionManagerError(
                    f"Router connection not completed: {router_id}"
                )
            routing_doc, _ = await self.fetch_did_document(router.their_did)
            if not routing_doc.service:
                raise BaseConnectionManagerError(
                    f"No services defined by routing DIDDoc: {router_id}"
                )
            for service in routing_doc.service.values():
                if not service.endpoint:
                    raise BaseConnectionManagerError(
                        "Routing DIDDoc service has no service endpoint"
                    )
                if not service.recip_keys:
                    raise BaseConnectionManagerError(
                        "Routing DIDDoc service has no recipient key(s)"
                    )
                rk = PublicKey(
                    did_info.did,
                    f"routing-{router_idx}",
                    service.recip_keys[0].value,
                    PublicKeyType.ED25519_SIG_2018,
                    did_controller,
                    True,
                )
                routing_keys.append(rk)
                svc_endpoints = [service.endpoint]
                break
            router_id = router.inbound_connection_id

        if mediation_records:
            for mediation_record in mediation_records:
                mediator_routing_keys = [
                    PublicKey(
                        did_info.did,
                        f"routing-{idx}",
                        key,
                        PublicKeyType.ED25519_SIG_2018,
                        did_controller,  # TODO: get correct controller did_info
                        True,  # TODO: should this be true?
                    )
                    for idx, key in enumerate(mediation_record.routing_keys)
                ]

                routing_keys = [*routing_keys, *mediator_routing_keys]
                svc_endpoints = [mediation_record.endpoint]

        for (endpoint_index, svc_endpoint) in enumerate(svc_endpoints or []):
            endpoint_ident = "indy" if endpoint_index == 0 else f"indy{endpoint_index}"
            service = Service(
                did_info.did,
                endpoint_ident,
                "IndyAgent",
                [pk],
                routing_keys,
                svc_endpoint,
            )
            did_doc.set(service)

        return did_doc

    async def store_did_document(self, did_doc: DIDDoc):
        """Store a DID document.

        Args:
            did_doc: The `DIDDoc` instance to persist
        """
        assert did_doc.did
        storage: BaseStorage = self._session.inject(BaseStorage)
        try:
            stored_doc, record = await self.fetch_did_document(did_doc.did)
        except StorageNotFoundError:
            record = StorageRecord(
                self.RECORD_TYPE_DID_DOC,
                did_doc.to_json(),
                {"did": did_doc.did},
            )
            await storage.add_record(record)
        else:
            await storage.update_record(record, did_doc.to_json(), {"did": did_doc.did})
        await self.remove_keys_for_did(did_doc.did)
        for key in did_doc.pubkey.values():
            if key.controller == did_doc.did:
                await self.add_key_for_did(did_doc.did, key.value)

    async def add_key_for_did(self, did: str, key: str):
        """Store a verkey for lookup against a DID.

        Args:
            did: The DID to associate with this key
            key: The verkey to be added
        """
        record = StorageRecord(self.RECORD_TYPE_DID_KEY, key, {"did": did, "key": key})
        storage = self._session.inject(BaseStorage)
        await storage.add_record(record)

    async def find_did_for_key(self, key: str) -> str:
        """Find the DID previously associated with a key.

        Args:
            key: The verkey to look up
        """
        storage = self._session.inject(BaseStorage)
        record = await storage.find_record(self.RECORD_TYPE_DID_KEY, {"key": key})
        return record.tags["did"]

    async def remove_keys_for_did(self, did: str):
        """Remove all keys associated with a DID.

        Args:
            did: The DID for which to remove keys
        """
        storage = self._session.inject(BaseStorage)
        await storage.delete_all_records(self.RECORD_TYPE_DID_KEY, {"did": did})

    async def resolve_invitation(self, did: str):
        """
        Resolve invitation with the DID Resolver.

        Args:
            did: Document ID to resolve
        """
        if not did.startswith("did:"):
            # DID is bare indy "nym"
            # prefix with did:sov: for backwards compatibility
            did = f"did:sov:{did}"

        resolver = self._session.inject(DIDResolver)
        try:
            resolution: ResolutionResult = await resolver.resolve(
                self._session.profile, did
            )
            doc = resolution.did_doc
        except ResolverError as error:
            raise BaseConnectionManagerError(
                "Failed to resolve public DID in invitation"
            ) from error

        if not doc.service:
            raise BaseConnectionManagerError(
                "Cannot connect via public DID that has no associated services"
            )

        didcomm_services = sorted(
            [service for service in doc.service if isinstance(service, DIDCommService)],
            key=lambda service: service.priority,
        )

        if not didcomm_services:
            raise BaseConnectionManagerError(
                "Cannot connect via public DID that has no associated DIDComm services"
            )

        first_didcomm_service, *_ = didcomm_services

        endpoint = first_didcomm_service.endpoint
        recipient_keys: List[VerificationMethod] = [
            doc.dereference(url) for url in first_didcomm_service.recipient_keys
        ]
        routing_keys: List[VerificationMethod] = [
            doc.dereference(url) for url in first_didcomm_service.routing_keys
        ]

        for key in [*recipient_keys, *routing_keys]:
            if key.suite.type not in self.SUPPORTED_KEY_TYPES:
                raise BaseConnectionManagerError(
                    f"Key type {key.suite.type} is not supported"
                )

        return (
            endpoint,
            [key.material for key in recipient_keys],
            [key.material for key in routing_keys],
        )

    async def fetch_connection_targets(
        self, connection: ConnRecord
    ) -> Sequence[ConnectionTarget]:
        """Get a list of connection targets from a `ConnRecord`.

        Args:
            connection: The connection record (with associated `DIDDoc`)
                used to generate the connection target
        """

        if not connection.my_did:
            self._logger.debug("No local DID associated with connection")
            return None

        wallet = self._session.inject(BaseWallet)
        my_info = await wallet.get_local_did(connection.my_did)
        results = None

        if (
            ConnRecord.State.get(connection.state)
            in (ConnRecord.State.INVITATION, ConnRecord.State.REQUEST)
            and ConnRecord.Role.get(connection.their_role) is ConnRecord.Role.RESPONDER
        ):
            if connection.invitation_msg_id or connection.invitation_key:
                invitation = await connection.retrieve_invitation(self._session)
                if isinstance(
                    invitation, ConnectionInvitation
                ):  # conn protocol invitation
                    if invitation.did:
                        did = invitation.did
                        (
                            endpoint,
                            recipient_keys,
                            routing_keys,
                        ) = await self.resolve_invitation(did)

                    else:
                        endpoint = invitation.endpoint
                        recipient_keys = invitation.recipient_keys
                        routing_keys = invitation.routing_keys
                else:  # out-of-band invitation
                    if invitation.service_dids:
                        did = invitation.service_dids[0]
                        (
                            endpoint,
                            recipient_keys,
                            routing_keys,
                        ) = await self.resolve_invitation(did)

                    else:
                        endpoint = invitation.service_blocks[0].service_endpoint
                        recipient_keys = [
                            DIDKey.from_did(k).public_key_b58
                            for k in invitation.service_blocks[0].recipient_keys
                        ]
                        routing_keys = [
                            DIDKey.from_did(k).public_key_b58
                            for k in invitation.service_blocks[0].routing_keys
                        ]
            else:
                if connection.their_did:
                    invitation = None
                    did = connection.their_did
                    (
                        endpoint,
                        recipient_keys,
                        routing_keys,
                    ) = await self.resolve_invitation(did)
            results = [
                ConnectionTarget(
                    did=connection.their_did,
                    endpoint=endpoint,
                    label=invitation.label if invitation else None,
                    recipient_keys=recipient_keys,
                    routing_keys=routing_keys,
                    sender_key=my_info.verkey,
                )
            ]
        else:
            if not connection.their_did:
                self._logger.debug("No target DID associated with connection")
                return None

            did_doc, _ = await self.fetch_did_document(connection.their_did)
            results = self.diddoc_connection_targets(
                did_doc, my_info.verkey, connection.their_label
            )

        return results

    def diddoc_connection_targets(
        self, doc: DIDDoc, sender_verkey: str, their_label: str = None
    ) -> Sequence[ConnectionTarget]:
        """Get a list of connection targets from a DID Document.

        Args:
            doc: The DID Document to create the target from
            sender_verkey: The verkey we are using
            their_label: The connection label they are using
        """

        if not doc:
            raise BaseConnectionManagerError("No DIDDoc provided for connection target")
        if not doc.did:
            raise BaseConnectionManagerError("DIDDoc has no DID")
        if not doc.service:
            raise BaseConnectionManagerError("No services defined by DIDDoc")

        targets = []
        for service in doc.service.values():
            if service.recip_keys:
                targets.append(
                    ConnectionTarget(
                        did=doc.did,
                        endpoint=service.endpoint,
                        label=their_label,
                        recipient_keys=[
                            key.value for key in (service.recip_keys or ())
                        ],
                        routing_keys=[
                            key.value for key in (service.routing_keys or ())
                        ],
                        sender_key=sender_verkey,
                    )
                )
        return targets

    async def fetch_did_document(self, did: str) -> Tuple[DIDDoc, StorageRecord]:
        """Retrieve a DID Document for a given DID.

        Args:
            did: The DID to search for
        """
        storage = self._session.inject(BaseStorage)
        record = await storage.find_record(self.RECORD_TYPE_DID_DOC, {"did": did})
        return DIDDoc.from_json(record.value), record<|MERGE_RESOLUTION|>--- conflicted
+++ resolved
@@ -7,12 +7,7 @@
 import logging
 from typing import List, Sequence, Tuple
 
-<<<<<<< HEAD
-from pydid.doc.didcomm_service import DIDCommService
-from pydid.doc.verification_method import VerificationMethod
-=======
 from pydid import DIDCommService, DIDDocument as ResolvedDocument, VerificationMethod
->>>>>>> a322a865
 
 from ..core.error import BaseError
 from ..core.profile import ProfileSession
