--- conflicted
+++ resolved
@@ -70,11 +70,7 @@
         The out of band invitation details
 
     """
-<<<<<<< HEAD
-    context = request["context"]
-=======
     context: AdminRequestContext = request["context"]
->>>>>>> 39066289
 
     body = await request.json() if request.body_exists else {}
     attachments = body.get("attachments")
@@ -115,11 +111,7 @@
         The out of band invitation details
 
     """
-<<<<<<< HEAD
-    context = request["context"]
-=======
     context: AdminRequestContext = request["context"]
->>>>>>> 39066289
     body = await request.json()
 
     session = await context.session()
