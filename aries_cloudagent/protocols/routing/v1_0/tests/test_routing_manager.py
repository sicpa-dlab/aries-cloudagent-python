--- conflicted
+++ resolved
@@ -82,13 +82,7 @@
                 await self.manager.get_recipient(TEST_ROUTE_VERKEY)
 
     async def test_get_routes_connection_id(self):
-<<<<<<< HEAD
-        await self.manager.create_route_record(
-            TEST_CONN_ID, TEST_ROUTE_VERKEY
-        )
-=======
-        await self.manager.create_route_record(TEST_CONN_ID, TEST_ROUTE_VERKEY)
->>>>>>> b66a7a41
+        await self.manager.create_route_record(TEST_CONN_ID, TEST_ROUTE_VERKEY)
         results = await self.manager.get_routes(
             client_connection_id=TEST_CONN_ID, tag_filter=None
         )
