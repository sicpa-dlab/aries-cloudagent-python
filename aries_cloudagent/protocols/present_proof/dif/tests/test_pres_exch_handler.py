--- conflicted
+++ resolved
@@ -1,9 +1,5 @@
 import asyncio
-<<<<<<< HEAD
-from typing import List
-=======
 from datetime import datetime
->>>>>>> cd5e63c5
 import pytest
 
 from asynctest import mock as async_mock
