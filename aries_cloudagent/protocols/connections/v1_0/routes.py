--- conflicted
+++ resolved
@@ -33,7 +33,6 @@
     ConnectionInvitationSchema,
 )
 from aries_cloudagent.connections.models.connection_target import ConnectionTargetSchema
-from ...coordinate_mediation.v1_0.models.mediation_record import MediationRecord
 from ...coordinate_mediation.v1_0.models.mediation_schemas import MEDIATION_ID_SCHEMA
 
 
@@ -85,11 +84,7 @@
         required=False,
         description="List of routing keys",
     )
-<<<<<<< HEAD
     mediation_id = MEDIATION_ID_SCHEMA
-=======
-    mediation_id = UUIDFour
->>>>>>> 311d3de9
 
 
 class InvitationResultSchema(OpenAPISchema):
@@ -201,11 +196,7 @@
         description="Auto-accept connection (defaults to configuration)",
         required=False,
     )
-<<<<<<< HEAD
     mediation_id = MEDIATION_ID_SCHEMA
-=======
-    mediation_id = UUIDFour
->>>>>>> 311d3de9
 
 
 class AcceptInvitationQueryStringSchema(OpenAPISchema):
@@ -215,11 +206,7 @@
     my_label = fields.Str(
         description="Label for connection", required=False, example="Broker"
     )
-<<<<<<< HEAD
     mediation_id = MEDIATION_ID_SCHEMA
-=======
-    mediation_id = UUIDFour
->>>>>>> 311d3de9
 
 
 class AcceptRequestQueryStringSchema(OpenAPISchema):
@@ -514,18 +501,8 @@
         my_label = request.query.get("my_label")
         my_endpoint = request.query.get("my_endpoint")
         mediation_id = request.query.get("mediation_id")
-<<<<<<< HEAD
-        mediation_record = None
-        if mediation_id:
-            mediation_record = await MediationRecord.retrieve_by_id(
-                session, mediation_id
-            )
-        request = await connection_mgr.create_request(
-            connection, my_label, my_endpoint, routing_options=mediation_record
-=======
         request = await connection_mgr.create_request(
             connection, my_label, my_endpoint, mediation_id=mediation_id
->>>>>>> 311d3de9
         )
         result = connection.serialize()
     except StorageNotFoundError as err:
