--- conflicted
+++ resolved
@@ -1,11 +1,6 @@
 """Test MediationManager."""
 import logging
 from typing import AsyncIterable, Iterable
-<<<<<<< HEAD
-
-import pytest
-=======
->>>>>>> 9b519cba
 
 from asynctest import mock as async_mock
 import pytest
@@ -14,13 +9,6 @@
 from .....core.event_bus import EventBus, MockEventBus
 from .....core.in_memory import InMemoryProfile
 from .....core.profile import Profile, ProfileSession
-<<<<<<< HEAD
-from .....core.in_memory import InMemoryProfile
-from .....core.event_bus import EventBus, MockEventBus
-from .....connections.models.conn_record import ConnRecord
-from .....messaging.request_context import RequestContext
-=======
->>>>>>> 9b519cba
 from .....storage.error import StorageNotFoundError
 from ....routing.v1_0.models.route_record import RouteRecord
 from ..manager import (
@@ -51,7 +39,6 @@
     """Fixture for profile used in tests."""
     # pylint: disable=W0621
     yield InMemoryProfile.test_profile(bind={EventBus: MockEventBus()})
-<<<<<<< HEAD
 
 
 @pytest.fixture
@@ -60,16 +47,6 @@
 
 
 @pytest.fixture
-=======
-
-
-@pytest.fixture
-def mock_event_bus(profile: Profile):
-    yield profile.inject(EventBus)
-
-
-@pytest.fixture
->>>>>>> 9b519cba
 async def session(profile) -> AsyncIterable[ProfileSession]:  # pylint: disable=W0621
     """Fixture for profile session used in tests."""
     async with profile.session() as session:
@@ -392,10 +369,6 @@
         self,
         session: ProfileSession,
         manager: MediationManager,
-<<<<<<< HEAD
-        mock_event_bus: MockEventBus,
-=======
->>>>>>> 9b519cba
     ):
         """test_store_update_results."""
         await RouteRecord(
@@ -416,12 +389,6 @@
             ),
         ]
         await manager.store_update_results(TEST_CONN_ID, results)
-        assert mock_event_bus.events
-        assert mock_event_bus.events[0][1].topic == manager.KEYLIST_UPDATED_EVENT
-        assert mock_event_bus.events[0][1].payload == {
-            "connection_id": TEST_CONN_ID,
-            "updated": [result.serialize() for result in results],
-        }
         routes = await RouteRecord.query(session)
 
         assert len(routes) == 1
