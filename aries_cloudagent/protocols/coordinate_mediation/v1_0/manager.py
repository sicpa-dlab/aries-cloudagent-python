--- conflicted
+++ resolved
@@ -594,23 +594,16 @@
             for record_for_removal in to_remove:
                 await record_for_removal.delete_record(session)
 
-<<<<<<< HEAD
-=======
     async def notify_keylist_updated(
         self, connection_id: str, response: KeylistUpdateResponse
     ):
         """Notify of keylist update response received."""
->>>>>>> 9b519cba
         await self._profile.notify(
             self.KEYLIST_UPDATED_EVENT,
             {
                 "connection_id": connection_id,
-<<<<<<< HEAD
-                "updated": [update.serialize() for update in results],
-=======
                 "thread_id": response._thread_id,
                 "updated": [update.serialize() for update in response.updated],
->>>>>>> 9b519cba
             },
         )
 
