import asyncio
import json
import logging
import os
import random
import sys
import time

from qrcode import QRCode

from aiohttp import ClientError

sys.path.append(os.path.dirname(os.path.dirname(os.path.abspath(__file__))))  # noqa

from runners.support.agent import DemoAgent, default_genesis_txns, start_mediator_agent
from runners.support.utils import (
    log_msg,
    log_status,
    log_timer,
    prompt,
    prompt_loop,
    require_indy,
)

CRED_PREVIEW_TYPE = "https://didcomm.org/issue-credential/1.0/credential-preview"
SELF_ATTESTED = os.getenv("SELF_ATTESTED")
LOGGER = logging.getLogger(__name__)
TAILS_FILE_COUNT = int(os.getenv("TAILS_FILE_COUNT", 100))


class FaberAgent(DemoAgent):
    def __init__(
        self,
        http_port: int,
        admin_port: int,
        no_auto: bool = False,
        tails_server_base_url: str = None,
        mediation: bool = False,
        **kwargs,
    ):
        super().__init__(
            "Faber.Agent",
            http_port,
            admin_port,
            prefix="Faber",
            tails_server_base_url=tails_server_base_url,
            mediation=mediation,
            extra_args=[]
            if no_auto
            else ["--auto-accept-invites", "--auto-accept-requests"],
            **kwargs,
        )
        self.connection_id = None
        self._connection_ready = asyncio.Future()
        self.cred_state = {}
        # TODO define a dict to hold credential attributes
        # based on credential_definition_id
        self.cred_attrs = {}

    async def detect_connection(self):
        await self._connection_ready

    @property
    def connection_ready(self):
        return self._connection_ready.done() and self._connection_ready.result()

    async def handle_oob_invitation(self, message):
        pass

    async def handle_connections(self, message):
        conn_id = message["connection_id"]
        if (not self.connection_id) and (message["state"] == "invitation"):
            self.connection_id = conn_id
        if conn_id == self.connection_id:
            if message["state"] == "active" and not self._connection_ready.done():
                self.log("Connected")
                self._connection_ready.set_result(True)

    async def handle_issue_credential(self, message):
        state = message["state"]
        credential_exchange_id = message["credential_exchange_id"]
        prev_state = self.cred_state.get(credential_exchange_id)
        if prev_state == state:
            return  # ignore
        self.cred_state[credential_exchange_id] = state

        self.log(
            "Credential: state = {}, credential_exchange_id = {}".format(
                state,
                credential_exchange_id,
            )
        )

        if state == "request_received":
            log_status("#17 Issue credential to X")
            # issue credentials based on the credential_definition_id
            cred_attrs = self.cred_attrs[message["credential_definition_id"]]
            cred_preview = {
                "@type": CRED_PREVIEW_TYPE,
                "attributes": [
                    {"name": n, "value": v} for (n, v) in cred_attrs.items()
                ],
            }
            try:
                cred_ex_rec = await self.admin_POST(
                    f"/issue-credential/records/{credential_exchange_id}/issue",
                    {
                        "comment": (
                            f"Issuing credential, exchange {credential_exchange_id}"
                        ),
                        "credential_preview": cred_preview,
                    },
                )
                rev_reg_id = cred_ex_rec.get("revoc_reg_id")
                cred_rev_id = cred_ex_rec.get("revocation_id")
                if rev_reg_id:
                    self.log(f"Revocation registry ID: {rev_reg_id}")
                if cred_rev_id:
                    self.log(f"Credential revocation ID: {cred_rev_id}")
            except ClientError:
                pass

    async def handle_issuer_cred_rev(self, message):
        pass

    async def handle_present_proof(self, message):
        state = message["state"]

        presentation_exchange_id = message["presentation_exchange_id"]
        self.log(
            "Presentation: state =",
            state,
            ", presentation_exchange_id =",
            presentation_exchange_id,
        )

        if state == "presentation_received":
            log_status("#27 Process the proof provided by X")
            log_status("#28 Check if proof is valid")
            proof = await self.admin_POST(
                f"/present-proof/records/{presentation_exchange_id}/verify-presentation"
            )
            self.log("Proof =", proof["verified"])

    async def handle_basicmessages(self, message):
        self.log("Received message:", message["content"])


async def main(
    start_port: int,
    no_auto: bool = False,
    revocation: bool = False,
    tails_server_base_url: str = None,
    show_timing: bool = False,
    mediation: bool = False,
):

    genesis = await default_genesis_txns()
    if not genesis:
        print("Error retrieving ledger genesis transactions")
        sys.exit(1)

    agent = None

    try:
        log_status("#1 Provision an agent and wallet, get back configuration details")
        agent = FaberAgent(
            start_port,
            start_port + 1,
            genesis_data=genesis,
            no_auto=no_auto,
            tails_server_base_url=tails_server_base_url,
            timing=show_timing,
            mediation=mediation,
        )
        await agent.listen_webhooks(start_port + 2)
        await agent.register_did()

        with log_timer("Startup duration:"):
            await agent.start_process()
        log_msg("Admin URL is at:", agent.admin_url)
        log_msg("Endpoint URL is at:", agent.endpoint)

        if mediation:
            mediator_agent = await start_mediator_agent(start_port+4, genesis, agent)
        else:
            mediator_agent = None

        # Create a schema
        with log_timer("Publish schema/cred def duration:"):
            log_status("#3/4 Create a new schema/cred def on the ledger")
            version = format(
                "%d.%d.%d"
                % (
                    random.randint(1, 101),
                    random.randint(1, 101),
                    random.randint(1, 101),
                )
            )
            (
                _,  # schema id
                credential_definition_id,
            ) = await agent.register_schema_and_creddef(
                "degree schema",
                version,
                ["name", "date", "degree", "age", "timestamp"],
                support_revocation=revocation,
                revocation_registry_size=TAILS_FILE_COUNT if revocation else None,
            )

        # TODO add an additional credential for Student ID

        with log_timer("Generate invitation duration:"):
            # Generate an invitation
            log_status(
                "#7 Create a connection to alice and print out the invite details"
            )
<<<<<<< HEAD
            if mediation:
                connection = await agent.admin_POST("/mediation/requests/client/" + agent.mediator_request_id + "/generate-invitation")
            else:
                connection = await agent.admin_POST("/connections/create-invitation")

        agent.connection_id = connection["connection_id"]
=======
            invi_msg = await agent.admin_POST(
                "/out-of-band/create-invitation",
                {"include_handshake": True},
            )
>>>>>>> 365300cc

        qr = QRCode()
        qr.add_data(invi_msg["invitation"]["service"][0]["serviceEndpoint"])
        log_msg(
            "Use the following JSON to accept the invite from another demo agent."
            " Or use the QR code to connect from a mobile agent."
        )
        log_msg(
            json.dumps(invi_msg["invitation"]), label="Invitation Data:", color=None
        )
        qr.print_ascii(invert=True)

        log_msg("Waiting for connection...")
        await agent.detect_connection()

        exchange_tracing = False
        options = (
            "    (1) Issue Credential\n"
            "    (2) Send Proof Request\n"
            "    (3) Send Message\n"
        )
        if revocation:
            options += "    (4) Revoke Credential\n" "    (5) Publish Revocations\n"
        options += "    (T) Toggle tracing on credential/proof exchange\n"
        options += "    (X) Exit?\n[1/2/3/{}T/X] ".format(
            "4/5/6/" if revocation else ""
        )
        async for option in prompt_loop(options):
            if option is not None:
                option = option.strip()

            if option is None or option in "xX":
                break

            elif option in "tT":
                exchange_tracing = not exchange_tracing
                log_msg(
                    ">>> Credential/Proof Exchange Tracing is {}".format(
                        "ON" if exchange_tracing else "OFF"
                    )
                )
            elif option == "1":
                log_status("#13 Issue credential offer to X")

                # TODO define attributes to send for credential
                agent.cred_attrs[credential_definition_id] = {
                    "name": "Alice Smith",
                    "date": "2018-05-28",
                    "degree": "Maths",
                    "age": "24",
                    "timestamp": str(int(time.time())),
                }

                cred_preview = {
                    "@type": CRED_PREVIEW_TYPE,
                    "attributes": [
                        {"name": n, "value": v}
                        for (n, v) in agent.cred_attrs[credential_definition_id].items()
                    ],
                }
                offer_request = {
                    "connection_id": agent.connection_id,
                    "cred_def_id": credential_definition_id,
                    "comment": f"Offer on cred def id {credential_definition_id}",
                    "auto_remove": False,
                    "credential_preview": cred_preview,
                    "trace": exchange_tracing,
                }
                await agent.admin_POST("/issue-credential/send-offer", offer_request)
                # TODO issue an additional credential for Student ID

            elif option == "2":
                log_status("#20 Request proof of degree from alice")
                req_attrs = [
                    {"name": "name", "restrictions": [{"issuer_did": agent.did}]},
                    {"name": "date", "restrictions": [{"issuer_did": agent.did}]},
                ]
                if revocation:
                    req_attrs.append(
                        {
                            "name": "degree",
                            "restrictions": [{"issuer_did": agent.did}],
                            "non_revoked": {"to": int(time.time() - 1)},
                        },
                    )
                else:
                    req_attrs.append(
                        {"name": "degree", "restrictions": [{"issuer_did": agent.did}]}
                    )
                if SELF_ATTESTED:
                    # test self-attested claims
                    req_attrs.append(
                        {"name": "self_attested_thing"},
                    )
                req_preds = [
                    # test zero-knowledge proofs
                    {
                        "name": "age",
                        "p_type": ">=",
                        "p_value": 18,
                        "restrictions": [{"issuer_did": agent.did}],
                    }
                ]
                indy_proof_request = {
                    "name": "Proof of Education",
                    "version": "1.0",
                    "requested_attributes": {
                        f"0_{req_attr['name']}_uuid": req_attr for req_attr in req_attrs
                    },
                    "requested_predicates": {
                        f"0_{req_pred['name']}_GE_uuid": req_pred
                        for req_pred in req_preds
                    },
                }

                if revocation:
                    indy_proof_request["non_revoked"] = {"to": int(time.time())}
                proof_request_web_request = {
                    "connection_id": agent.connection_id,
                    "proof_request": indy_proof_request,
                    "trace": exchange_tracing,
                }
                await agent.admin_POST(
                    "/present-proof/send-request", proof_request_web_request
                )

            elif option == "3":
                msg = await prompt("Enter message: ")
                await agent.admin_POST(
                    f"/connections/{agent.connection_id}/send-message", {"content": msg}
                )
            elif option == "4" and revocation:
                rev_reg_id = (await prompt("Enter revocation registry ID: ")).strip()
                cred_rev_id = (await prompt("Enter credential revocation ID: ")).strip()
                publish = (
                    await prompt("Publish now? [Y/N]: ", default="N")
                ).strip() in "yY"
                try:
                    await agent.admin_POST(
                        "/revocation/revoke",
                        {
                            "rev_reg_id": rev_reg_id,
                            "cred_rev_id": cred_rev_id,
                            "publish": publish,
                        },
                    )
                except ClientError:
                    pass
            elif option == "5" and revocation:
                try:
                    resp = await agent.admin_POST("/revocation/publish-revocations", {})
                    agent.log(
                        "Published revocations for {} revocation registr{} {}".format(
                            len(resp["rrid2crid"]),
                            "y" if len(resp["rrid2crid"]) == 1 else "ies",
                            json.dumps([k for k in resp["rrid2crid"]], indent=4),
                        )
                    )
                except ClientError:
                    pass

        if show_timing:
            timing = await agent.fetch_timing()
            if timing:
                for line in agent.format_timing(timing):
                    log_msg(line)

    finally:
        terminated = True
        try:
            if mediator_agent:
                await mediator_agent.terminate()
            if agent:
                await agent.terminate()
        except Exception:
            LOGGER.exception("Error terminating agent:")
            terminated = False

    await asyncio.sleep(0.1)

    if not terminated:
        os._exit(1)


if __name__ == "__main__":
    import argparse

    parser = argparse.ArgumentParser(description="Runs a Faber demo agent.")
    parser.add_argument("--no-auto", action="store_true", help="Disable auto issuance")
    parser.add_argument(
        "-p",
        "--port",
        type=int,
        default=8020,
        metavar=("<port>"),
        help="Choose the starting port number to listen on",
    )
    parser.add_argument(
        "--revocation", action="store_true", help="Enable credential revocation"
    )
    parser.add_argument(
        "--mediation", action="store_true", help="Enable mediation functionality"
    )

    parser.add_argument(
        "--tails-server-base-url",
        type=str,
        metavar=("<tails-server-base-url>"),
        help="Tals server base url",
    )

    parser.add_argument(
        "--timing", action="store_true", help="Enable timing information"
    )
    args = parser.parse_args()

    ENABLE_PYDEVD_PYCHARM = os.getenv("ENABLE_PYDEVD_PYCHARM", "").lower()
    ENABLE_PYDEVD_PYCHARM = ENABLE_PYDEVD_PYCHARM and ENABLE_PYDEVD_PYCHARM not in (
        "false",
        "0",
    )
    PYDEVD_PYCHARM_HOST = os.getenv("PYDEVD_PYCHARM_HOST", "localhost")
    PYDEVD_PYCHARM_CONTROLLER_PORT = int(
        os.getenv("PYDEVD_PYCHARM_CONTROLLER_PORT", 5001)
    )

    if ENABLE_PYDEVD_PYCHARM:
        try:
            import pydevd_pycharm

            print(
                "Faber remote debugging to "
                f"{PYDEVD_PYCHARM_HOST}:{PYDEVD_PYCHARM_CONTROLLER_PORT}"
            )
            pydevd_pycharm.settrace(
                host=PYDEVD_PYCHARM_HOST,
                port=PYDEVD_PYCHARM_CONTROLLER_PORT,
                stdoutToServer=True,
                stderrToServer=True,
                suspend=False,
            )
        except ImportError:
            print("pydevd_pycharm library was not found")

    require_indy()

    tails_server_base_url = args.tails_server_base_url or os.getenv("PUBLIC_TAILS_URL")

    if args.revocation and not tails_server_base_url:
        raise Exception(
            "If revocation is enabled, --tails-server-base-url must be provided"
        )

    try:
        asyncio.get_event_loop().run_until_complete(
            main(
                args.port,
                args.no_auto,
                args.revocation,
                tails_server_base_url,
                args.timing,
                args.mediation,
            )
        )
    except KeyboardInterrupt:
        os._exit(1)<|MERGE_RESOLUTION|>--- conflicted
+++ resolved
@@ -215,19 +215,12 @@
             log_status(
                 "#7 Create a connection to alice and print out the invite details"
             )
-<<<<<<< HEAD
             if mediation:
                 connection = await agent.admin_POST("/mediation/requests/client/" + agent.mediator_request_id + "/generate-invitation")
             else:
                 connection = await agent.admin_POST("/connections/create-invitation")
 
         agent.connection_id = connection["connection_id"]
-=======
-            invi_msg = await agent.admin_POST(
-                "/out-of-band/create-invitation",
-                {"include_handshake": True},
-            )
->>>>>>> 365300cc
 
         qr = QRCode()
         qr.add_data(invi_msg["invitation"]["service"][0]["serviceEndpoint"])
